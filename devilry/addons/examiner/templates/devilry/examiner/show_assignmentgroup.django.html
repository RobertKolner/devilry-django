--- conflicted
+++ resolved
@@ -64,13 +64,14 @@
 </table>
 
 
-<<<<<<< HEAD
+{% comment %}
 <form action="" method="post">
 <div class='button-row'>
     <input type='submit' name='create-deadline' class='button' value='{% trans "Create deadline" %}'/>
 </div>
 </form>
-=======
+{% endcomment %}
+
 <fieldset class='stdfieldset'>
   <h2 class='legend'>{% trans "Deadline" %}</h2>
   {% with deadline_form as form %}
@@ -80,7 +81,7 @@
     <input type='submit' name='save' class='button' value='{% trans "Create deadline" %}'/>
   </div>
 </fieldset>
->>>>>>> 0beb88eb
+
 
 
 {% if assignment_group.get_number_of_deliveries > 0 %}
