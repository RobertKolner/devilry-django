--- conflicted
+++ resolved
@@ -93,8 +93,7 @@
         not_published = self._handle_limit(not_published)
         return not_published, not_published_count
 
-<<<<<<< HEAD
-=======
+
 class CorrectedNotClosed(ExaminerImportantItem):
     sessionid = "not_closed"
     def filter(self):
@@ -119,7 +118,6 @@
         not_closed = self._handle_limit(not_closed)
         return groups, len(groups)
 
->>>>>>> 3e3788f0
 def examiner_important(request, *args, **kwargs):
     not_corrected = NotCorrected(request)
     not_published = NotPublished(request)
@@ -130,10 +128,5 @@
             "items": [
                 not_closed.render(request),
                 not_corrected.render(request),
-<<<<<<< HEAD
-                not_published.render(request),
-                ]
-=======
                 not_published.render(request)]
->>>>>>> 3e3788f0
-        }, context_instance=RequestContext(request))+            }, context_instance=RequestContext(request))