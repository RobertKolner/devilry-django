from django.contrib.auth.decorators import login_required
from django.shortcuts import render_to_response, get_object_or_404
from django.http import HttpResponseForbidden, HttpResponseRedirect
from django.template import RequestContext
from django.core.urlresolvers import reverse
from django.utils.translation import ugettext as _
from django import forms
from django.db.models import Max, Count

from devilry.core.utils.GroupNodes import group_assignments
from devilry.core.models import Delivery, AssignmentGroup, Assignment, Deadline
from devilry.core import gradeplugin
from devilry.ui.widgets import DevilryDateTimeWidget
from devilry.ui.messages import UiMessages
from devilry.ui.filtertable import (Filter, Action, Columns,
        Col, Row, FilterLabel)
<<<<<<< HEAD
from devilry.addons.admin.assignmentgroup_filtertable import (
        AssignmentGroupsFilterTableBase, FilterStatus, FilterIsPassingGrade,
=======
from devilry.addons.admin.views.assignmentgroup_filtertable import (
        AssignmentGroupsFilterTableBase, AssignmentGroupsAction, FilterStatus, FilterIsPassingGrade,
>>>>>>> 3ec645f3
        FilterNumberOfCandidates)

class DeadlineForm(forms.ModelForm):
    deadline = forms.DateTimeField(widget=DevilryDateTimeWidget,
            help_text=_('The exact date and time of the deadline.'))
    text = forms.CharField(required=False,
           widget=forms.Textarea(attrs=dict(rows=10,
               cols=70)),
           help_text=_('A optional text about the deadline. You could use '\
               'this to tell the student something extra about the ' \
               'deadline. (Example: "this is your last chance").'))
    
    class Meta:
        model = Deadline
        fields = ['deadline', 'text']

    def clean(self):
        return self.cleaned_data



class ExaminerFilterStatus(FilterStatus):
    
    def get_default_selected(self, properties):
        return [1, 2]



class AssignmentGroupsExaminerFilterTable(AssignmentGroupsFilterTableBase):
    id = 'assignmentgroups-examiner-filtertable'
    has_related_actions = False
    has_selection_actions = True
    default_order_by = 'status'

    selectionactions = [
        AssignmentGroupsAction(_("Download deliveries"),
                               'devilry-examiner-download_file_collection'),
    ]
    

    def __init__(self, request, assignment, assignmentgroups):
        self.assignmentgroups = assignmentgroups
        super(AssignmentGroupsExaminerFilterTable, self).__init__(request,
                assignment)

    def get_filters(self):
        filters = [
            ExaminerFilterStatus(),
            FilterIsPassingGrade(),
        ]
        numcan = FilterNumberOfCandidates(self.assignment)
        if not (numcan.maximum == 1 and numcan.minimum == 1):
            filters.append(numcan)
        return filters

    def get_columns(self):
        return Columns(
            Col('id', "Id", optional=True),
            Col('candidates', "Candidates"),
            Col('examiners', "Examiners", optional=True),
            Col('name', "Name", can_order=True, optional=True,
                active_default=True),
            Col('deadlines', "Deadlines", optional=True),
            Col('active_deadline', "Active deadline", optional=True),
            Col('latest_delivery', "Latest delivery", optional=True,
                can_order=True),
            Col('deliveries_count', "Deliveries", optional=True,
                can_order=True),
            Col('scaled_points', "Points", optional=True, can_order=True),
            Col('grade', "Grade", optional=True),
            Col('status', "Status", can_order=True, optional=True,
                active_default=True))

    def create_row(self, group, active_optional_cols):
        row = super(AssignmentGroupsExaminerFilterTable, self).create_row(
                group, active_optional_cols)
        row.add_action(_("Show"), 
                reverse('devilry-examiner-show_assignmentgroup',
                        args=[str(group.id)]))
        return row

    def get_assignmentgroups(self):
        return self.assignmentgroups.all()


@login_required
def list_assignments(request):
    assignments = Assignment.active_where_is_examiner(request.user)
    if assignments.count() == 0:
        return HttpResponseForbidden("Forbidden")
    subjects = group_assignments(assignments)
    return render_to_response(
            'devilry/examiner/list_assignments.django.html', {
            'page_heading': _("Assignments"),
            'subjects': subjects,
            }, context_instance=RequestContext(request))


@login_required
def list_assignmentgroups(request, assignment_id):
    assignment = get_object_or_404(Assignment, pk=assignment_id)
    assignment_groups = assignment.assignment_groups_where_can_examine(
            request.user)
    if assignment_groups.count() == 0:
        return HttpResponseForbidden("Forbidden")
    tbl = AssignmentGroupsExaminerFilterTable.initial_html(request,
            reverse('devilry-examiner-list_assignmentgroups_json',
                args=[str(assignment_id)]))
    return render_to_response(
            'devilry/examiner/list_assignmentgroups.django.html', {
                'filtertbl': tbl,
                'assignment': assignment,
                'is_admin': assignment.can_save(request.user)
            }, context_instance=RequestContext(request))


@login_required
def list_assignmentgroups_json(request, assignment_id):
    assignment = get_object_or_404(Assignment, id=assignment_id)
    assignment_groups = assignment.assignment_groups_where_can_examine(
            request.user)
    if assignment_groups.count() == 0:
        return HttpResponseForbidden("Forbidden")
    a = AssignmentGroupsExaminerFilterTable(request, assignment,
            assignment_groups)
    return a.json_response()


@login_required
def delete_deadline(request, assignmentgroup_id, deadline_id):
    assignment_group = get_object_or_404(AssignmentGroup, pk=assignmentgroup_id)
    if not assignment_group.can_examine(request.user):
        return HttpResponseForbidden("Forbidden")
    deadline = get_object_or_404(Deadline, pk=deadline_id)
    deadline.delete()
    messages = UiMessages()
    messages.add_success(_('Deadline "%(deadline)s" successfully deleted.' %
        dict(deadline=deadline)))
    messages.save(request)
    return HttpResponseRedirect(reverse(
            'devilry-examiner-show_assignmentgroup',
            args=[assignmentgroup_id]))



def _close_open_assignmentgroup(request, assignmentgroup_id, is_open, msg):
    assignment_group = get_object_or_404(AssignmentGroup, pk=assignmentgroup_id)
    if not assignment_group.can_examine(request.user):
        return HttpResponseForbidden("Forbidden")
    assignment_group.is_open = is_open;
    assignment_group.save()
    messages = UiMessages()
    messages.add_success(msg)
    messages.save(request)
    return HttpResponseRedirect(reverse(
            'devilry-examiner-show_assignmentgroup',
            args=[assignmentgroup_id]))

@login_required
def close_assignmentgroup(request, assignmentgroup_id):
    return _close_open_assignmentgroup(request, assignmentgroup_id, False,
        _('Assignment group successfully closed.'))

@login_required
def open_assignmentgroup(request, assignmentgroup_id):
    return _close_open_assignmentgroup(request, assignmentgroup_id, True,
        _('Assignment group successfully opened.'))


@login_required
def show_assignmentgroup(request, assignmentgroup_id):
    assignment_group = get_object_or_404(AssignmentGroup, pk=assignmentgroup_id)
    if not assignment_group.can_examine(request.user):
        return HttpResponseForbidden("Forbidden")

    valid_deadlineform = True
    if 'create-deadline' in request.POST:
        deadline = Deadline()
        deadline.assignment_group = assignment_group
        deadline_form = DeadlineForm(request.POST, instance=deadline)

        if deadline_form.is_valid():
            deadline.save()
            return HttpResponseRedirect(reverse(
                    'devilry-examiner-show_assignmentgroup',
                    args=[assignmentgroup_id]))
        else:
            valid_deadlineform = False
    else:
        deadline_form = DeadlineForm()
        
    after_deadline = []
    within_a_deadline = []
    ungrouped_deliveries = []
    tmp_deliveries = []
    deadlines = assignment_group.deadlines.all().order_by('deadline')
    show_deadline_hint = False
    if deadlines.count() > 0:
        last_deadline = deadlines[deadlines.count()-1]
        after_deadline = assignment_group.deliveries.filter(
                time_of_delivery__gte = last_deadline)

        deliveries = []
        deadlineindex = 0
        deadline = deadlines[deadlineindex]
        deliveries_all = assignment_group.deliveries.filter(
                time_of_delivery__lt = last_deadline).order_by('time_of_delivery')
        for delivery in deliveries_all:
            if delivery.time_of_delivery > deadline.deadline:
                within_a_deadline.append((deadline, deliveries))
                deliveries = []
                deadlineindex += 1
                deadline = deadlines[deadlineindex]
            deliveries.insert(0, delivery)
        within_a_deadline.append((deadline, deliveries))

        # Adding deadlines that are left
        for i in xrange(deadlineindex+1, len(deadlines)):
            within_a_deadline.append((deadlines[i], list()))

        within_a_deadline.reverse()
    
        if len(within_a_deadline) > 0:
            tmp_deliveries.extend(list(within_a_deadline[0][1]))
    else:
        ungrouped_deliveries = assignment_group.deliveries.order_by('time_of_delivery')

    # Testing if any published deliveries on last deadline
    tmp_deliveries.extend(list(after_deadline))
    tmp_deliveries.extend(list(ungrouped_deliveries))
    for d in tmp_deliveries:
        if d.get_feedback().published:
            show_deadline_hint = True
            break
    if not assignment_group.is_open:
        show_deadline_hint = False

    messages = UiMessages()
    messages.load(request)
    
    return render_to_response(
            'devilry/examiner/show_assignmentgroup.django.html', {
                'assignment_group': assignment_group,
                'after_deadline': after_deadline,
                'within_a_deadline': within_a_deadline,
                'ungrouped_deliveries': ungrouped_deliveries,
                'deadline_form': deadline_form,
                'show_deadline_hint': show_deadline_hint,
                'messages': messages,
                'valid_deadlineform': valid_deadlineform
            }, context_instance=RequestContext(request))

@login_required
def correct_delivery(request, delivery_id):
    delivery_obj = get_object_or_404(Delivery, pk=delivery_id)
    if not delivery_obj.assignment_group.can_examine(request.user):
        return HttpResponseForbidden("Forbidden")
    key = delivery_obj.assignment_group.parentnode.grade_plugin
    return gradeplugin.registry.getitem(key).view(request, delivery_obj)




def get_assignmentgroup_name(assigmentgroup):
     cands = assigmentgroup.get_candidates()
     cands = cands.replace(", ", "-")
     return cands

def get_dictionary_with_name_matches(assignmentgroups):
    matches = {}
    for assigmentgroup in assignmentgroups:
        name = get_assignmentgroup_name(assigmentgroup)
        if matches.has_key(name):
            matches[name] =  matches[name] + 1
        else:
            matches[name] = 1
    return matches

@login_required
def download_file_collection(request, assignment_id):
    assignment = get_object_or_404(Assignment, id=assignment_id)
    if not assignment.can_save(request.user):
        return HttpResponseForbidden("Forbidden")

    #from assignmentgroup_filtertable import AssignmentGroupsFilterTable
    #from devilry.addons.admin.views.assignmentgroup_filtertable import AssignmentGroupsExaminerFilterTable
    from StringIO import StringIO  
    from zipfile import ZipFile  
    from django.http import HttpResponse  

    # AssignmentGroupsExaminerFilterTable
    #groups = AssignmentGroupsFilterTable.get_selected_groups(request)
    groups = AssignmentGroupsExaminerFilterTable.get_selected_groups(request)
    ids = [g.id for g in groups]
    selected_assignmentgroups = AssignmentGroup.objects.filter(id__in=ids)

    name_matches = get_dictionary_with_name_matches(selected_assignmentgroups)

    in_memory = StringIO()  
    zip = ZipFile(in_memory, "a")  

    for ass_group in selected_assignmentgroups:
        ass_group_name = get_assignmentgroup_name(ass_group)
        # If multiple groups with the same members exists,
        # postfix the name with asssignmengroup ID.
        if name_matches[ass_group_name] > 1:
            ass_group_name = "%s+%d" % (ass_group_name, ass_group.id)
        
        deliveries = ass_group.deliveries.all()
        for delivery in deliveries:
            if not delivery.assignment_group.can_examine(request.user):
                continue                
            metas = delivery.filemetas.all()
            for f in metas:
                bytes = f.read_open().read(f.size)
                zip.writestr("%s/%s/%d_(%s)/%s" % (assignment.get_path(), ass_group_name, delivery.number,
                                                   delivery.time_of_delivery, f.filename), bytes)
            
    # fix for Linux zip files read in Windows  
    for file in zip.filelist:  
        file.create_system = 0      
             
    zip.close()  

    print "zipinfo:", zip.infolist()
    
    response = HttpResponse(mimetype="application/zip")  
    response["Content-Disposition"] = "attachment; filename=%s.zip" % assignment.get_path()  
         
    in_memory.seek(0)      
    response.write(in_memory.read())  
    return response  <|MERGE_RESOLUTION|>--- conflicted
+++ resolved
@@ -5,23 +5,18 @@
 from django.core.urlresolvers import reverse
 from django.utils.translation import ugettext as _
 from django import forms
-from django.db.models import Max, Count
 
 from devilry.core.utils.GroupNodes import group_assignments
 from devilry.core.models import Delivery, AssignmentGroup, Assignment, Deadline
 from devilry.core import gradeplugin
 from devilry.ui.widgets import DevilryDateTimeWidget
 from devilry.ui.messages import UiMessages
-from devilry.ui.filtertable import (Filter, Action, Columns,
-        Col, Row, FilterLabel)
-<<<<<<< HEAD
-from devilry.addons.admin.assignmentgroup_filtertable import (
-        AssignmentGroupsFilterTableBase, FilterStatus, FilterIsPassingGrade,
-=======
+from devilry.ui.filtertable import Columns, Col
 from devilry.addons.admin.views.assignmentgroup_filtertable import (
-        AssignmentGroupsFilterTableBase, AssignmentGroupsAction, FilterStatus, FilterIsPassingGrade,
->>>>>>> 3ec645f3
-        FilterNumberOfCandidates)
+        AssignmentGroupsFilterTableBase, AssignmentGroupsAction,
+        FilterStatus, FilterIsPassingGrade, FilterNumberOfCandidates)
+
+
 
 class DeadlineForm(forms.ModelForm):
     deadline = forms.DateTimeField(widget=DevilryDateTimeWidget,
