--- conflicted
+++ resolved
@@ -53,28 +53,4 @@
   </ul>
 {% endif %}
 
-<<<<<<< HEAD
-=======
-<ul id='delivery-list'>
-{% for delivery in assignment_group.delivery_set.all %}
-  <li>
-    <a href='{% url devilry.addons.studentview.views.show_delivery delivery.id %}'>
-      {{ delivery.time_of_delivery }}
-    </a>
-
-	{% if delivery.feedback.grade %}
-	    ({{ delivery.feedback.grade }})
-    {% endif %}
-
-	{% if delivery.feedback %}
-	   <pre>{{ delivery.feedback.feedback_text }}
-       </pre>
-	{% endif %}
-	   
-  </li>
-{% endfor %}
-</ul>
->>>>>>> 3fef74b4
-
-
 {% endblock %}