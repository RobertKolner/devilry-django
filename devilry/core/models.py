--- conflicted
+++ resolved
@@ -409,13 +409,7 @@
         deliveries or not.
     """
     parentnode = models.ForeignKey(Assignment)
-<<<<<<< HEAD
-    #students = models.ManyToManyField(User, blank=True, related_name="students")
     students = models.ManyToManyField(User, blank=True, through=Candidate)
-    #students = models.ManyToOneField(Candidate)
-=======
-    students = models.ManyToManyField(Candidate, blank=True)
->>>>>>> bff98ab6
     examiners = models.ManyToManyField(User, blank=True, related_name="examiners")
     is_open = models.BooleanField(blank=True, default=True,
             help_text = _('If this is checked, the group can add deliveries.'))
