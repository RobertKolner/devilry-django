--- conflicted
+++ resolved
@@ -68,14 +68,6 @@
 
     def _create_or_replace(self, instance=None):
         data = serializers.deserialize(self.comformat, self.request.raw_post_data)
-<<<<<<< HEAD
-        for key in data:
-            if "__" in key:  # Foreign keys
-                item = data.pop(key)
-                newkey = key.split('__')[0]
-                data[newkey] = item
-=======
->>>>>>> 408d74b1
         form = self.__class__.EditForm(data, instance=instance)
         result = None
         if form.is_valid():
