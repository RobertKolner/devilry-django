--- conflicted
+++ resolved
@@ -105,19 +105,11 @@
     """ Container of :class:`FilterSpec` and :class:`ForeignFilterSpec`. """
     def __init__(self, *filterspecs_and_foreignkeyfilterspecs):
         self.filterspecs = {}
-<<<<<<< HEAD
-        self.patternfilterpecs = []
-        for filterspec_or_fkfilterspec in filterspecs_and_foreignkeyfilterspecs:
-            for filterspec in filterspec_or_fkfilterspec.aslist():
-                if isinstance(filterspec, PatternFilterSpec):
-                    self.patternfilterpecs.append(filterspec)
-=======
         self.patternfilterspecs = []
         for filterspec_or_fkfilterspec in filterspecs_and_foreignkeyfilterspecs:
             for filterspec in filterspec_or_fkfilterspec.aslist():
                 if isinstance(filterspec, PatternFilterSpec):
                     self.patternfilterspecs.append(filterspec)
->>>>>>> ee2e620d
                 else:
                     if filterspec.fieldname in self.filterspecs:
                         raise ValueError('A FilterSpec with fieldname "{0}" is '
@@ -127,11 +119,7 @@
 
     def validate_no_dups_with_patterns(self):
         for filterspec in self.filterspecs.itervalues():
-<<<<<<< HEAD
-            for patternfilterpec in self.patternfilterpecs:
-=======
             for patternfilterpec in self.patternfilterspecs:
->>>>>>> ee2e620d
                 if patternfilterpec.matches(filterspec.fieldname):
                     raise ValueError('The "{0}" pattern matches the non-pattern '
                                      'filterspec: {1}'.format(patternfilterpec.fieldname,
@@ -141,11 +129,7 @@
         try:
             return self.filterspecs[fieldname]
         except KeyError, e:
-<<<<<<< HEAD
-            for patternfilterpec in self.patternfilterpecs:
-=======
             for patternfilterpec in self.patternfilterspecs:
->>>>>>> ee2e620d
                 if patternfilterpec.matches(fieldname):
                     return patternfilterpec
             raise KeyError()
@@ -181,13 +165,8 @@
         inboth = _in_both(self.filterspecs.keys(), other.filterspecs.keys())
         if inboth:
             raise ValueError("{0} already in filterspec.".format(inboth))
-<<<<<<< HEAD
-        inboth = _in_both([p.fieldname for p in self.patternfilterpecs],
-                          [p.fieldname for p in other.patternfilterpecs])
-=======
         inboth = _in_both([p.fieldname for p in self.patternfilterspecs],
                           [p.fieldname for p in other.patternfilterspecs])
->>>>>>> ee2e620d
         if inboth:
             raise ValueError("{0} already in filterspec.".format(inboth))
 
@@ -195,15 +174,9 @@
         filterspecs = FilterSpecs()
         filterspecs.filterspecs = self.filterspecs.copy()
         filterspecs.filterspecs.update(other.filterspecs)
-<<<<<<< HEAD
-        filterspecs.patternfilterpecs = list(self.patternfilterpecs) + list(other.patternfilterpecs)
-        filterspecs.validate_no_dups_with_patterns()
-        return filterspecs
-=======
         filterspecs.patternfilterspecs = list(self.patternfilterspecs) + list(other.patternfilterspecs)
         filterspecs.validate_no_dups_with_patterns()
         return filterspecs
 
     def __nonzero__(self):
-        return len(self.filterspecs) > 0 or len(self.patternfilterspecs) > 0
->>>>>>> ee2e620d
+        return len(self.filterspecs) > 0 or len(self.patternfilterspecs) > 0