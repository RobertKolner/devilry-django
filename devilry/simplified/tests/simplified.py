from django.test import TestCase
from devilry.apps.core import testhelper
from ..utils import modelinstance_to_dict

from ..fieldspec import FieldSpec
from ..filterspec import FilterSpecs, FilterSpec, PatternFilterSpec


class TestSimplifiedUtils(TestCase, testhelper.TestHelper):

    def setUp(self):
        self.add(nodes='uni:admin(admin)',
                 subjects=['inf101', 'inf102'],
                 periods=['fall11', 'spring11'],
                 assignments=['a1', 'a2'],
                 assignmentgroups=['g1:candidate(stud1, stud2):examiner(exam1)',
                                   'g2:candidate(stud3):examiner(exam2)'],
                 deadlines=['d1:ends(10)'])

    def test_model_to_dict_assignment(self):
        _subject_long     = 'parentnode__parentnode__long_name'
        _subject_short    = 'parentnode__parentnode__short_name'
        _subject_id       = 'parentnode__parentnode'

        _period_long      = 'parentnode__long_name'
        _period_short     = 'parentnode__short_name'
        _period_id        = 'parentnode'

        _assignment_long  = 'long_name'
        _assignment_short = 'short_name'
        _assignment_id    = 'id'

        resultfields = FieldSpec(_assignment_long, _assignment_short, _assignment_id,
                                 period=[_period_short, _period_long, _period_id],
                                 subject=[_subject_long, _subject_short, _subject_id])

        # convert an assignment, a1, to a dict
        modeldict = modelinstance_to_dict(self.inf101_fall11_a1, resultfields.aslist(['period', 'subject']))

        # assert that there are the expected number of keys
        self.assertEquals(len(modeldict.keys()), 9)
        # and assert that all the fields are as expected
        # subject fields
        self.assertEquals(modeldict[_subject_long], self.inf101.long_name)
        self.assertEquals(modeldict[_subject_short], self.inf101.short_name)
        self.assertEquals(modeldict[_subject_id], self.inf101.id)

        # period fields
        self.assertEquals(modeldict[_period_long], self.inf101_fall11.long_name)
        self.assertEquals(modeldict[_period_short], self.inf101_fall11.short_name)
        self.assertEquals(modeldict[_period_id], self.inf101_fall11.id)

        # assignment fields
        self.assertEquals(modeldict[_assignment_long], self.inf101_fall11_a1.long_name)
        self.assertEquals(modeldict[_assignment_short], self.inf101_fall11_a1.short_name)
        self.assertEquals(modeldict[_assignment_id], self.inf101_fall11_a1.id)

        # convert another assignment, a2, this time without the extra
        # fields
        modeldict2 = modelinstance_to_dict(self.inf101_fall11_a2, resultfields.aslist())
        self.assertEquals(len(modeldict2.keys()), 3)

        # and that the fields are as expected
        self.assertEquals(modeldict2[_assignment_long], self.inf101_fall11_a2.long_name)
        self.assertEquals(modeldict2[_assignment_short], self.inf101_fall11_a2.short_name)
        self.assertEquals(modeldict2[_assignment_id], self.inf101_fall11_a2.id)

    def test_fieldspec(self):
        fs1 = FieldSpec('value1', 'value2', group1=['groupval1', 'groupval2'])
        fs2 = FieldSpec('value3', 'value4', group1=['groupval3', 'groupval4'])

        # this should be fine. fs3 should be a brand new instance
        fs3 = fs1 + fs2
        self.assertFalse(fs1 is fs2)
        self.assertFalse(fs1 is fs3)
        self.assertFalse(fs2 is fs3)

        # Try adding fieldspecs with duplicate fields
        fs4 = FieldSpec('value1')
        with self.assertRaises(ValueError):
            fs3 + fs4

        # now with a duplicate value within the field_group
        fs5 = FieldSpec('value4', group1=['groupval1'])
        with self.assertRaises(ValueError):
            fs3 + fs5

    def test_filterspecs(self):
        f1 = FilterSpecs(FilterSpec('hello'),
                         PatternFilterSpec('test.*'),
                         FilterSpec('world'))
        with self.assertRaises(ValueError):
            f1 = FilterSpecs(FilterSpec('hello'),
                             FilterSpec('hello'))
        with self.assertRaises(ValueError):
            f1 = FilterSpecs(FilterSpec('hello'),
                             PatternFilterSpec('he.*'))

    def test_filterspecs_copy(self):
        f1 = FilterSpecs(FilterSpec('hello'),
                         PatternFilterSpec('test.*'),
                         FilterSpec('world'))
        f2 = FilterSpecs(FilterSpec('cruel'),
                         FilterSpec('stuff'),
                         PatternFilterSpec('^(hello)+__world'))
        fmerge = f1 + f2
        self.assertEquals(set(fmerge.filterspecs.keys()), set(('hello', 'world', 'cruel', 'stuff')))
<<<<<<< HEAD
        self.assertEquals(len(fmerge.patternfilterpecs), 2)
        self.assertEquals(fmerge.patternfilterpecs[0].fieldname, 'test.*')
        self.assertEquals(fmerge.patternfilterpecs[1].fieldname, '^(hello)+__world')
=======
        self.assertEquals(len(fmerge.patternfilterspecs), 2)
        self.assertEquals(fmerge.patternfilterspecs[0].fieldname, 'test.*')
        self.assertEquals(fmerge.patternfilterspecs[1].fieldname, '^(hello)+__world')
>>>>>>> ee2e620d

    def test_filterspecs_copy_error(self):
        with self.assertRaises(ValueError):
            fmerge = FilterSpecs(FilterSpec('hello')) + FilterSpecs(FilterSpec('hello'))
        with self.assertRaises(ValueError):
            fmerge = FilterSpecs(PatternFilterSpec('hello')) + FilterSpecs(PatternFilterSpec('hello'))
        with self.assertRaises(ValueError):
            fmerge = FilterSpecs(PatternFilterSpec('hello')) + FilterSpecs(FilterSpec('hello'))<|MERGE_RESOLUTION|>--- conflicted
+++ resolved
@@ -105,15 +105,9 @@
                          PatternFilterSpec('^(hello)+__world'))
         fmerge = f1 + f2
         self.assertEquals(set(fmerge.filterspecs.keys()), set(('hello', 'world', 'cruel', 'stuff')))
-<<<<<<< HEAD
-        self.assertEquals(len(fmerge.patternfilterpecs), 2)
-        self.assertEquals(fmerge.patternfilterpecs[0].fieldname, 'test.*')
-        self.assertEquals(fmerge.patternfilterpecs[1].fieldname, '^(hello)+__world')
-=======
         self.assertEquals(len(fmerge.patternfilterspecs), 2)
         self.assertEquals(fmerge.patternfilterspecs[0].fieldname, 'test.*')
         self.assertEquals(fmerge.patternfilterspecs[1].fieldname, '^(hello)+__world')
->>>>>>> ee2e620d
 
     def test_filterspecs_copy_error(self):
         with self.assertRaises(ValueError):
