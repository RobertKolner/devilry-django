import json
import logging
import itertools
from random import randint
from datetime import datetime, timedelta
from django.contrib.auth.models import User
from django.db.utils import IntegrityError

from devilry.apps.core.models import Delivery
from devilry.apps.core import pluginloader

pluginloader.autodiscover()



FEEDBACK_TEMPLATES = [
"""
<p><b>Michael Joseph Jackson</b><sup id="cite_ref-Legal_name_0-1" class="reference"><a href="#cite_note-Legal_name-0"><span>[</span>1<span>]</span></a></sup> (August 29, 1958 - June 25, 2009) was an American recording artist, dancer, singer-songwriter, musician, and philanthropist. Referred to as the <a href="/wiki/Honorific_nicknames_in_popular_music" title="Honorific nicknames in popular music">King of Pop</a>, Jackson is recognized as the most successful entertainer of all time by <a href="/wiki/Guinness_World_Records" title="Guinness World Records">Guinness World Records</a>. His contribution to music, dance, and fashion, along with a much-publicized personal life, made him a global figure in <a href="/wiki/Popular_culture" title="Popular culture">popular culture</a> for over four decades. The seventh child of the <a href="/wiki/Jackson_family" title="Jackson family">Jackson family</a>, he debuted on the professional music scene along with his brothers as a member of <a href="/wiki/The_Jackson_5" title="The Jackson 5">The Jackson 5</a>, then the Jacksons in 1964, and began his solo career in 1971.</p> 
<p>In the early 1980s, Jackson became a dominant figure in <a href="/wiki/Popular_music" title="Popular music">popular music</a>. The music videos for his songs, including those of "<a href="/wiki/Beat_It" title="Beat It">Beat It</a>", "<a href="/wiki/Billie_Jean" title="Billie Jean">Billie Jean</a>", and "<a href="/wiki/Thriller_(song)" title="Thriller (song)">Thriller</a>", were credited with transforming the medium into an art form and a promotional tool, and the popularity of these videos helped to bring the relatively new television channel MTV to fame. Videos such as "<a href="/wiki/Black_or_White" title="Black or White">Black or White</a>" and "<a href="/wiki/Scream/Childhood" title="Scream/Childhood">Scream</a>" made him a staple on MTV in the 1990s. Through stage performances and music videos, Jackson popularized a number of dance techniques, such as the <a href="/wiki/Robot_(dance)" title="Robot (dance)">robot</a> and the <a href="/wiki/Moonwalk_(dance)" title="Moonwalk (dance)">moonwalk</a>, to which he gave the name. His distinctive musical sound and vocal style have influenced numerous <a href="/wiki/Hip_hop_music" title="Hip hop music">hip hop</a>, pop, <a href="/wiki/Contemporary_R%26B" title="Contemporary R&amp;B">contemporary R&amp;B</a>, and rock artists.</p> 

<h2>Life and career</h2>
<h3>Early life and The Jackson 5 (1958-1975)</h3>
<p>Michael Jackson was born on August 29, 1958, the eighth of ten children in an African American working-class family who lived in a small 3-room house in <a href="/wiki/Gary,_Indiana" title="Gary, Indiana">Gary</a>, Indiana,<sup id="cite_ref-2" class="reference"><a href="#cite_note-2"><span>[</span>3<span>]</span></a></sup> an industrial suburb of Chicago. His mother, <a href="/wiki/Katherine_Jackson" title="Katherine Jackson">Katherine Esther Scruse</a>, was a devout <a href="/wiki/Jehovah%27s_Witness" title="Jehovah's Witness" class="mw-redirect">Jehovah's Witness</a>, and his father, <a href="/wiki/Joe_Jackson_(manager)" title="Joe Jackson (manager)">Joseph Walter "Joe" Jackson</a>, was a steel mill worker who performed with an R&amp;B band called The Falcons. Jackson had three sisters: <a href="/wiki/Rebbie_Jackson" title="Rebbie Jackson">Rebbie</a>, <a href="/wiki/La_Toya_Jackson" title="La Toya Jackson">La Toya</a>, and <a href="/wiki/Janet_Jackson" title="Janet Jackson">Janet</a>, and five brothers: <a href="/wiki/Jackie_Jackson" title="Jackie Jackson">Jackie</a>, <a href="/wiki/Tito_Jackson" title="Tito Jackson">Tito</a>, <a href="/wiki/Jermaine_Jackson" title="Jermaine Jackson">Jermaine</a>, <a href="/wiki/Marlon_Jackson" title="Marlon Jackson">Marlon</a>, and <a href="/wiki/Randy_Jackson_(The_Jacksons)" title="Randy Jackson (The Jacksons)">Randy</a>.<sup id="cite_ref-Nelson_George_overview_20_3-0" class="reference"><a href="#cite_note-Nelson_George_overview_20-3"><span>[</span>4<span>]</span></a></sup> A sixth brother, Brandon, died shortly after birth.<sup id="cite_ref-4" class="reference"><a href="#cite_note-4"><span>[</span>5<span>]</span></a></sup></p>

<h3>Move to Epic and <i>Off the Wall</i> (1975-81)</h3> 
<p>In June 1975, the Jackson 5 signed with <a href="/wiki/Epic_Records" title="Epic Records">Epic Records</a>, a subsidiary of <a href="/wiki/Sony_Music_Entertainment" title="Sony Music Entertainment">CBS Records</a><sup id="cite_ref-Nelson_George_overview_22_15-1" class="reference"><a href="#cite_note-Nelson_George_overview_22-15"><span>[</span>16<span>]</span></a></sup> and renamed themselves the Jacksons. Younger brother Randy formally joined the band around this time, while Jermaine left to pursue a solo career.<sup id="cite_ref-tara_138.E2.80.93144_16-0" class="reference"><a href="#cite_note-tara_138.E2.80.93144-16"><span>[</span>17<span>]</span></a></sup> They continued to tour internationally, releasing six more albums between 1976 and 1984, during which Michael was the lead songwriter, writing hits such as "<a href="/wiki/Shake_Your_Body_(Down_to_the_Ground)" title="Shake Your Body (Down to the Ground)">Shake Your Body (Down to the Ground)</a>", "<a href="/wiki/This_Place_Hotel" title="This Place Hotel">This Place Hotel</a>," and "<a href="/wiki/Can_You_Feel_It" title="Can You Feel It">Can You Feel It</a>".<sup id="cite_ref-RRHF_13-1" class="reference"><a href="#cite_note-RRHF-13"><span>[</span>14<span>]</span></a></sup> In 1978, he starred as the <a href="/wiki/Scarecrow_(Oz)" title="Scarecrow (Oz)">scarecrow</a> in the musical, <i><a href="/wiki/The_Wiz_(film)" title="The Wiz (film)">The Wiz</a></i>, a box-office disaster. It was here that he teamed up with <a href="/wiki/Quincy_Jones" title="Quincy Jones">Quincy Jones</a>, who was arranging the film's musical score. Jones agreed to produce Jackson's next solo album, <i><a href="/wiki/Off_the_Wall_(album)" title="Off the Wall (album)">Off the Wall</a></i>.<sup id="cite_ref-Nelson_George_overview_23_17-0" class="reference"><a href="#cite_note-Nelson_George_overview_23-17"><span>[</span>18<span>]</span></a></sup> In 1979, Jackson broke his nose during a complex dance routine. His subsequent <a href="/wiki/Rhinoplasty" title="Rhinoplasty">rhinoplasty</a> was not a complete success; he complained of breathing difficulties that would affect his career. He was referred to Dr. <a href="/wiki/Steven_Hoefflin" title="Steven Hoefflin">Steven Hoefflin</a>, who performed Jackson's second rhinoplasty and subsequent operations.<sup id="cite_ref-tara_205.E2.80.93210_18-0" class="reference"><a href="#cite_note-tara_205.E2.80.93210-18"><span>[</span>19<span>]</span></a></sup></p> 
<p>Jones and Jackson produced the <i>Off the Wall</i> album together. Songwriters for the album included Jackson, <a href="/wiki/Rod_Temperton" title="Rod Temperton">Rod Temperton</a>, <a href="/wiki/Stevie_Wonder" title="Stevie Wonder">Stevie Wonder</a>, and <a href="/wiki/Paul_McCartney" title="Paul McCartney">Paul McCartney</a>. Released in 1979, it was the first solo album to generate four U.S. top&#160;10 hits, including the chart-topping singles "<a href="/wiki/Don%27t_Stop_%27til_You_Get_Enough" title="Don't Stop 'til You Get Enough">Don't Stop 'til You Get Enough</a>" and "<a href="/wiki/Rock_with_You_(Michael_Jackson_song)" title="Rock with You (Michael Jackson song)">Rock with You</a>".<sup id="cite_ref-Nelson_George_overview_37-38_19-0" class="reference"><a href="#cite_note-Nelson_George_overview_37-38-19"><span>[</span>20<span>]</span></a></sup><sup id="cite_ref-MichaelJacksonIsBorn_20-0" class="reference"><a href="#cite_note-MichaelJacksonIsBorn-20"><span>[</span>21<span>]</span></a></sup> It reached number three on the <a href="/wiki/Billboard_200" title="Billboard 200"><i>Billboard</i> 200</a> and eventually sold over <span style="white-space:nowrap;">20 million</span> copies worldwide.<sup id="cite_ref-Off_the_Wall_.7B.7BNowrap.7C20_million.7D.7D_21-0" class="reference"><a href="#cite_note-Off_the_Wall_.7B.7BNowrap.7C20_million.7D.7D-21"><span>[</span>22<span>]</span></a></sup> In 1980, Jackson won three awards at the <a href="/wiki/American_Music_Awards" title="American Music Awards" class="mw-redirect">American Music Awards</a> for his solo efforts: Favorite Soul/R&amp;B Album, Favorite Soul/R&amp;B Male Artist, and Favorite Soul/R&amp;B Single for "Don't Stop 'Til You Get Enough".<sup id="cite_ref-AMAs_1980_22-0" class="reference"><a href="#cite_note-AMAs_1980-22"><span>[</span>23<span>]</span></a></sup><sup id="cite_ref-AMAs_1980_2_23-0" class="reference"><a href="#cite_note-AMAs_1980_2-23"><span>[</span>24<span>]</span></a></sup> That year, he also won <a href="/wiki/Billboard_Year-End" title="Billboard Year-End">Billboard Year-End</a> for Top Black Artist and Top Black Album and a Grammy Award for Best Male R&amp;B Vocal Performance, also for "Don't Stop 'Til You Get Enough".<sup id="cite_ref-Nelson_George_overview_37-38_19-1" class="reference"><a href="#cite_note-Nelson_George_overview_37-38-19"><span>[</span>20<span>]</span></a></sup> Jackson again won at the American Music Awards in 1981 for Favorite Soul/R&amp;B Album and Favorite Soul/R&amp;B Male Artist.<sup id="cite_ref-AMAs_1981_24-0" class="reference"><a href="#cite_note-AMAs_1981-24"><span>[</span>25<span>]</span></a></sup> Despite its commercial success, Jackson felt <i>Off the Wall</i> should have made a much bigger impact, and was determined to exceed expectations with his next release.<sup id="cite_ref-25" class="reference"><a href="#cite_note-25"><span>[</span>26<span>]</span></a></sup> In 1980, he secured the highest <a href="/wiki/Royalties" title="Royalties">royalty</a> rate in the music industry: 37 percent of wholesale album profit.<sup id="cite_ref-26" class="reference"><a href="#cite_note-26"><span>[</span>27<span>]</span></a></sup></p> 

<p>This text is from the wikipedia article about <a href="http://en.wikipedia.org/wiki/Michael_jackson">Michael Jackson</a></p>
""",
"""
<h1>The duck family</h1>
<p>The <b>Duck family</b> is a <a href="/wiki/Fictional_character" title="Fictional character" class="mw-redirect">fictional</a> family created by <a href="/wiki/The_Walt_Disney_Company" title="The Walt Disney Company">The Walt Disney Company</a>. Its best known member is <a href="/wiki/Donald_Duck" title="Donald Duck">Donald Duck</a>.</p> 
<p>In the early 1950s <a href="/wiki/Carl_Barks" title="Carl Barks">Carl Barks</a> was in his second decade of creating <a href="/wiki/Comic_book" title="Comic book">comic book</a> stories starring <a href="/wiki/Donald_Duck" title="Donald Duck">Donald Duck</a> and his various relatives. He had personally created several of the latter. <a href="/wiki/Scrooge_McDuck" title="Scrooge McDuck">Scrooge McDuck</a> and <a href="/wiki/Gladstone_Gander" title="Gladstone Gander" class="mw-redirect">Gladstone Gander</a> being the most notable among them. But the exact relation between them was still somewhat uncertain. Carl decided to create a personal version of their <a href="/wiki/Family_tree" title="Family tree">Family tree</a>. To better define their relations he added several previously unknown relatives. Carl never intended to publish this family tree as he had created it for personal use.</p> 
<p>In 1981 Carl was well into his retirement but his stories remained popular and had gained him unexpected fame. He had given several interviews and answered questions about his personal views on the characters and their stories. Among other subjects, Carl described his early version of the family tree. Rough sketches of the tree were published in a number of <a href="/wiki/Fanzine" title="Fanzine">fanzines</a>. Fans of the characters were pleased for the background it added to them. At this point <a href="/w/index.php?title=Mark_Worden&amp;action=edit&amp;redlink=1" class="new" title="Mark Worden (page does not exist)">Mark Worden</a> decided to create a drawing of this family tree including portraits of the characters mentioned. Otherwise Mark made few changes to the tree, most notably adding <a href="/wiki/Daisy_Duck" title="Daisy Duck">Daisy Duck</a> as Donald's main love interest. His illustrated version of the tree was published at first in several fanzines and later in the Carl Barks Library. The later was a ten-volume collection of his works in hardcover black-and-white edition.</p> 
<p>In 1987 <a href="/wiki/Don_Rosa" title="Don Rosa">Don Rosa</a>, a long-time fan of Carl Barks and personal friend of Mark Worden, started creating his own stories featuring <a href="/wiki/Scrooge_McDuck" title="Scrooge McDuck">Scrooge McDuck</a> and his various associates. His stories contained numerous references to older stories by Carl as well as several original ideas. After several years he gained a fanbase of his own. In the early 1990s <a href="/wiki/Egmont_(media_group)" title="Egmont (media group)" class="mw-redirect">Egmont</a>, the publishing house employing Don, offered him an ambitious assignment. He was to create the definitive version of Scrooge's biography and a family tree accompanying it. This was supposed to end decades of contradictions between stories which caused confusion to readers. The project was to become <a href="/wiki/The_Life_and_Times_of_Scrooge_McDuck" title="The Life and Times of Scrooge McDuck">The Life and Times of Scrooge McDuck</a>. The family tree accompanying it was first published in <a href="/wiki/Norway" title="Norway">Norway</a> on July 3, 1993.</p> 
<p>In the process of working on Scrooge's biography, Don studied Barks' old stories mentioning his past. Then he added several ideas of his own. Among them were biographical information for Scrooge's supporting cast. In a way Scrooge's biography was also their own biography.</p> 

<h2>Duck family members featured in the Family Tree</h2> 
<h3>Pintail Duck</h3> 
<p><b>Pintail Duck</b> first appeared in the story called Back to Long Ago which first appeared in <a href="/wiki/Uncle_Scrooge" title="Uncle Scrooge">Uncle Scrooge</a> #16. In that story it was revealed that he and his friend Matey <a href="/wiki/Malcolm_McDuck" title="Malcolm McDuck" class="mw-redirect">Malcolm McDuck</a> buried a treasure of <a href="/wiki/Potato" title="Potato">potatoes</a> for Captain Loyal Hawk of The Falcon Rover. He drowned three days later and was reborn as his descendant <a href="/wiki/Donald_Duck" title="Donald Duck">Donald Duck</a>.</p> 
<p><a href="/wiki/Don_Rosa" title="Don Rosa">Don Rosa</a> used Pintail in his version of The Donald Duck Family Tree, as the oldest Duck Family member on the tree.</p> 
<h3>Humperdink Duck</h3> 
<p><b>Humperdink Duck</b> is the late husband of <a href="/wiki/Grandma_Duck" title="Grandma Duck" class="mw-redirect">Grandma Duck</a> (Elvira Coot) and grandfather of <a href="/wiki/Donald_Duck" title="Donald Duck">Donald Duck</a>. He worked as a farmer in <a href="/wiki/Duckburg" title="Duckburg" class="mw-redirect">Duckburg</a>. He was the father of three children: Quackmore, Daphne, and Eider Duck. Humperdink Duck appears in person in <i><a href="/wiki/The_Life_and_Times_of_Scrooge_McDuck" title="The Life and Times of Scrooge McDuck">The Life and Times of Scrooge McDuck</a></i> and has been referred to in a few other stories. He was known as "Pa Duck". Unlike his wife Elvira, whose parents and even a brother were identified by <a href="/wiki/Don_Rosa" title="Don Rosa">Don Rosa</a>, who also decided she's the granddaughter of nothing less than the founder of <a href="/wiki/Duckburg" title="Duckburg" class="mw-redirect">Duckburg</a>, <a href="/wiki/Cornelius_Coot" title="Cornelius Coot" class="mw-redirect">Cornelius Coot</a>, Humperdink's past before having a family with Grandma keeps a mystery. According to Don Rosa, "the Duck family came from the British Isles, probably England".<sup id="cite_ref-0" class="reference"><a href="#cite_note-0"><span>[</span>1<span>]</span></a></sup></p> 
<p>In the story "<a href="https://coa.inducks.org/story.php?c=W+DD+++93-05" class="external text" rel="nofollow">The Good Old Daze</a>" by <a href="/wiki/Tony_Strobl" title="Tony Strobl">Tony Strobl</a>, one of the most beloved duck masters of all-time, Grandpa (Humperdink) appears in flashback taking care of little Donald along with Grandma.</p> 

<p>This text is from the wikipedia article about <a href="http://en.wikipedia.org/wiki/Duck_family_(Disney)">The Duck Family (Disney)</a></p>
""",
"""
Something useful should have been here, but I was <em>too</em> <strong>lazy</strong>.
"""]


current_feedback_index = [-1] # Use list to get an object which we can set to 0 
def get_feedback_text():
    current_feedback_index[0] += 1
    if current_feedback_index[0] >= len(FEEDBACK_TEMPLATES):
        current_feedback_index[0] = 0
    return FEEDBACK_TEMPLATES[current_feedback_index[0]]


def create_missing_users(usernames):
    for username in usernames:
        try:
            User.objects.get(username=username)
            logging.debug("User %s already exists." % username)
        except User.DoesNotExist, e:
            u = User(username=username, email="%s@example.com" % username)
            u.set_password("test")
            u.save()
            logging.info("        Created user %s." % username)

def autocreate_delivery(group):
    active_deadline = group.get_active_deadline()

    cand = group.candidates.all()[0]
    delivery = active_deadline.deliveries.create(delivered_by=cand, successful=True)
    delivery.add_file('helloworld.txt', ['hello cruel world'])
    delivery.add_file('helloworld.py', ['print "hello world"'])
    delivery.add_file('helloworld.java', [
        '// Too much code for a sane "hello world"'])

    others = Delivery.objects.filter(deadline__assignment_group=group).order_by("-number")
    if others.count() == 1:
        if active_deadline.deadline < datetime.now():
            if randint(0, 100) <= 30:
                # 30% chance to get the first delivery after the deadline
                offset = timedelta(minutes=-randint(1, 20))
                logging.info("                (deliveries after deadline)")
            else:
                offset = timedelta(hours=randint(0, 15),
                        minutes=randint(0, 59))
            delivery.time_of_delivery = active_deadline.deadline - offset
        else:
            # Deadline is in the future. Deliver a random time before
            # "now". They can not deliver more than 5 deliveries (see
            # create_example_deliveries_and_feedback), so if
            # we say 5*3 hours in the past as a minimum for the first
            # delivery, we will never get deliveries in the future
            offset = timedelta(hours=randint(15, 25),
                    minutes=randint(0, 59))
            delivery.time_of_delivery = datetime.now() - offset
    else:
        # Make sure deliveries are sequential
        last_delivery = others[1].time_of_delivery
        delivery.time_of_delivery = last_delivery + \
                timedelta(hours=randint(0, 2), minutes=randint(0,
                    59))
    delivery.save()
    return delivery

def autocreate_deliveries(group, numdeliveries):
    d = []
    for x in xrange(numdeliveries):
        d.append(autocreate_delivery(group))
    return d

def autocreate_feedback(delivery, group_quality_percent, max_percent, grade_maxpoints):
    grade_percent = randint(group_quality_percent, max_percent)
    points = int(round(grade_maxpoints*grade_percent / 100.0))

    assignment = delivery.deadline.assignment_group.parentnode
    examiner = delivery.deadline.assignment_group.examiners.all()[0]
    feedback = delivery.feedbacks.create(rendered_view=get_feedback_text(),
                                         saved_by=examiner, points=points,
                                         grade="g{0}".format(points),
                                         is_passing_grade=bool(points))
    logging.info('                Feedback: points={points}, is_passing_grade={is_passing_grade}'.format(**feedback.__dict__))
    return feedback

def autocreate_feedbacks(delivery, group_quality_percent, max_percent, grade_maxpoints):
    for x in xrange(randint(1, 3)):
        autocreate_feedback(delivery, group_quality_percent, max_percent, grade_maxpoints)


def create_example_assignmentgroup(assignment, students, examiners,
        groupname=None):
    """ Create a assignmentgroup with the given students and examiners.

    :param assignment: The :class:`devilry.core.models.Assignment` where
        you wish to create the group.
    :param students: List of usernames.
    :param examiners: List of usernames.
    :return: The created :class:`devilry.core.models.AssignmentGroup`.
    """
    group = assignment.assignmentgroups.create()
    for student in students:
        group.candidates.create(
                student=User.objects.get(username=student))
    for examiner in examiners:
        group.examiners.add(User.objects.get(username=examiner))
    #group.deadlines.create(deadline=deadline)
    logging.info("        Created {0} (id:{1})".format(group, group.id))
    return group

def create_example_deliveries_and_feedback(group, quality_percents,
                                           group_quality_percent,
                                           grade_maxpoints,
                                           deliverycountrange,
                                           deadline):
    group.deadlines.create(deadline=deadline)
    now = datetime.now()
    two_weeks_ago = now - timedelta(days=14)
    two_days_ago = now - timedelta(days=2)
    five_days_ago = now - timedelta(days=5)

    # Deadline in the future - about half has not yet delivered - no
    # feedback
    if deadline > now:
        if randint(0, 100) <= 50:
            logging.debug("Deadline in the future - not made "\
                    "any deliveries yet")
            return

    # Every C student and worst has a 5% chance of forgetting to
    # deliver
    elif group_quality_percent < quality_percents[1]:
        if randint(0, 100) <= 5:
            return

    numdeliveries = 1
    deliverycountrange_split = deliverycountrange.split('-', 1)
    if len(deliverycountrange) > 1:
        numdeliveries = randint(int(deliverycountrange_split[0]),
                                int(deliverycountrange_split[1]))
    else:
        numdeliveries = int(deliverycountrange[0])
    if numdeliveries == 0:
        return
    else:
        logging.info("                Deliveries: {numdeliveries}".format(numdeliveries=numdeliveries))
    deliveries = autocreate_deliveries(group, numdeliveries)
    delivery = deliveries[-1]

    # Determine grade. Everyone get a random grade within their "usual"
    # grade.
    max_percent = 100
    for p in quality_percents:
        if group_quality_percent > p:
            break
        max_percent = p

    # More than two weeks since deadline - should have feedback on about all
    if deadline < two_weeks_ago:
        logging.info("                Very old deadline (14 days +): Only 3% missing feedback (forgotten)")
        if randint(0, 100) <= 3: # Always a 3% chance to forget giving feedback.
            return
        autocreate_feedbacks(delivery, group_quality_percent, max_percent, grade_maxpoints)

    # Less than two weeks but more that 5 days since deadline
    elif deadline < five_days_ago:
        logging.info("                Old deadline (5-14 days): 10% of them has no feedback yet")
        if randint(0, 100) <= 10:
            # 10% of them has no feedback yet
            return
        autocreate_feedbacks(delivery, group_quality_percent, max_percent, grade_maxpoints)

    # Recent deadline (2-5 days since deadline)
    # in the middle of giving feedback
    elif deadline < two_days_ago:
        logging.info("                Recent deadline (2-5 days): 50% of them has no feedback yet")
        if randint(0, 100) <= 50:
            # Half of them has no feedback yet
            return
        autocreate_feedbacks(delivery, group_quality_percent, max_percent, grade_maxpoints)

    # Very recent deadline (0-2 days since deadline)
    elif deadline < now:
        logging.info("                Very recent deadline (0-3 days): 90% of them has no feedback yet")
        if randint(0, 100) <= 90:
            # 90% of them has no feedback yet
            return
        autocreate_feedbacks(delivery, group_quality_percent, max_percent, grade_maxpoints)

    # Deadline is in the future
    else:
        logging.info("                Deadline is in the future. Made deliveries, but "\
                "no feedback")
        pass # No feedback

def parse_deadline_profile(profile):
    if not (profile.startswith("-") or profile.startswith("+")):
        raise SystemExit("Invalid --deadline-profile")

    now = datetime.now()
    if not profile[1:].isdigit():
        raise SystemExit("Numeric deadline profile must be + or - "\
                "suffixed with a number")
    days = int(profile[1:])
    if profile.startswith("-"):
        deadline = now - timedelta(days=int(days))
    else:
        deadline = now + timedelta(days=int(days))
    return deadline

def parse_deadline_profiles(profiles):
    return [parse_deadline_profile(profile) for profile in profiles.split(',')]


def create_assignment(period, deadlines, **assignment_kwargs):
    """ Create an assignment from path. """
    assignment = period.assignments.create(publishing_time = deadlines[0] - timedelta(14),
                                           **assignment_kwargs)
    #gradeconfig = Config(assignment=assignment,
                         #gradeeditorid='asminimalaspossible',
                         #config=json.dumps({'defaultvalue': True,
                                            #'fieldlabel': 'Is the assignment approved?'}))
<<<<<<< HEAD
    assignment.gradeeditor_config.gradeeditorid = 'asminimalaspossible'
    assignment.gradeeditor_config.config = json.dumps({'defaultvalue': True,
                                                       'fieldlabel': 'Is the assignment approved?'})
=======

    #assignment.gradeeditor_config.gradeeditorid='asminimalaspossible'
    #assignment.gradeeditor_config.config=json.dumps({'defaultvalue': True,
                                            #'fieldlabel': 'Is the assignment approved?'})

    assignment.gradeeditor_config.gradeeditorid = 'autograde'
    assignment.gradeeditor_config.config = json.dumps({'maxpoints': 100,
                                                       'approvedlimit': 60,
                                                       'usegrades': True,
                                                       'A': 93,
                                                       'B': 80,
                                                       'C': 65,
                                                       'D': 45,
                                                       'E': 30,
                                                       'pointlabel': 'Enter number of points earned',
                                                       'feedbacklabel': 'Enter feedback'})
>>>>>>> f9b49236
    assignment.gradeeditor_config.full_clean()
    assignment.gradeeditor_config.save()
    assignment.save()
    return assignment

def fit_assignment_in_parentnode(assignment, deadlines):
    """ Make sure assignment fits in parentnode """
    if assignment.parentnode.start_time > assignment.publishing_time:
        assignment.parentnode.start_time = assignment.publishing_time - \
                timedelta(days=5)
        assignment.parentnode.save()
    if assignment.parentnode.end_time < deadlines[-1]:
        assignment.parentnode.end_time = deadlines[-1] + timedelta(days=20)
        assignment.parentnode.save()


def grouplist(lst, n):
    l = len(lst)/n
    if len(lst)%n:
        l += 1
    for i in xrange(l):
        yield lst[i*n:i*n+n]

def create_groups(assignment,
                  deadlines, groupname_prefix,
                  all_examiners, examiners_per_group,
                  all_students, students_per_group,
                  deliverycountrange, grade_maxpoints):
    quality_percents = (
            93, # A > 93
            80, # B > 80
            65, # C > 65
            45, # D > 45
            30) # E > 30 

    examinersiter = itertools.cycle(grouplist(all_examiners, examiners_per_group))
    for studnum, students_in_group in enumerate(grouplist(all_students, students_per_group)):
        examiners_on_group = examinersiter.next()
        groupname = None
        if groupname_prefix:
            groupname = "%s %d" % (groupname_prefix, studnum)
        group = create_example_assignmentgroup(assignment, students_in_group,
                examiners_on_group, groupname)

        group_quality_percent = 100 - (float(studnum)/len(all_students)* 100)
        group_quality_percent = round(group_quality_percent)
        logging.debug("    Group quality percent: %s" % group_quality_percent)

        for deadline in deadlines:
            logging.info('            Deadline: {0}'.format(deadline))
            create_example_deliveries_and_feedback(group,
                                                   quality_percents,
                                                   group_quality_percent,
                                                   grade_maxpoints,
                                                   deliverycountrange,
                                                   deadline)

def create_numbered_users(numusers, prefix):
    users = ['{0}{1}'.format(prefix, number) for number in xrange(0, numusers)]
    create_missing_users(users)
    return users

def add_relatedusers(related, usernames):
    for username in usernames:
        try:
            related.create(username=username)
        except IntegrityError:
            pass # We can not add duplicates

def create_example_assignment(period,
                              groupname_prefix = None,
                              deadline_profiles = '-10',

                              num_students = 10,
                              studentname_prefix = 'student',
                              students_per_group = 1,

                              num_examiners=3,
                              examinername_prefix='examiner',
                              examiners_per_group=1,

                              grade_maxpoints=1,
                              deliverycountrange='0-4',

                              **assignment_kwargs):
    """
    :param assignment_kwargs: Keyword arguments to Assignment.__init__.
    :param groupname_prefix:
        Group name prefix. Group names will be this prefix plus
        a number. If this is None, group name will be left blank.
    :param deadline_profiles:
        A list of deadline offsets. Example: "+10,-20,-35" will create
        a deadline 10 days in the future, a deadline 20 days ago, and
        a deadline 35 days ago.

    :param num_students: Total number of students.
    :param studentname_prefix: Prefix of student name.
    :param students_per_group: Number of students per group.

    :param num_examiners: Total number of examiners.
    :param studentname_prefix: Prefix of student name.
    :param examiners_per_group: Number of examiners per group.

    :param grade_maxpoints: Maxpoints for grades.
    :param deliverycountrange:
            Number of deliveries. If it is a range separated by '-',
            a random number of deliveries in this range is used.
    """
    deadlines = parse_deadline_profiles(deadline_profiles)
    assignment = create_assignment(period, deadlines, **assignment_kwargs)

    fit_assignment_in_parentnode(assignment, deadlines)

    logging.info("    Creating groups on {0}".format(assignment))
    all_examiners = create_numbered_users(num_examiners, examinername_prefix)
    all_students = create_numbered_users(num_students, studentname_prefix)
    add_relatedusers(period.relatedexaminers, all_examiners)
    add_relatedusers(period.relatedstudents, all_students)
    create_groups(assignment,
                  deadlines = deadlines,
                  groupname_prefix = groupname_prefix,

                  all_examiners = all_examiners,
                  examiners_per_group = examiners_per_group,

                  all_students = all_students,
                  students_per_group = students_per_group,

                  grade_maxpoints = grade_maxpoints,
                  deliverycountrange = deliverycountrange)<|MERGE_RESOLUTION|>--- conflicted
+++ resolved
@@ -261,15 +261,6 @@
     """ Create an assignment from path. """
     assignment = period.assignments.create(publishing_time = deadlines[0] - timedelta(14),
                                            **assignment_kwargs)
-    #gradeconfig = Config(assignment=assignment,
-                         #gradeeditorid='asminimalaspossible',
-                         #config=json.dumps({'defaultvalue': True,
-                                            #'fieldlabel': 'Is the assignment approved?'}))
-<<<<<<< HEAD
-    assignment.gradeeditor_config.gradeeditorid = 'asminimalaspossible'
-    assignment.gradeeditor_config.config = json.dumps({'defaultvalue': True,
-                                                       'fieldlabel': 'Is the assignment approved?'})
-=======
 
     #assignment.gradeeditor_config.gradeeditorid='asminimalaspossible'
     #assignment.gradeeditor_config.config=json.dumps({'defaultvalue': True,
@@ -286,7 +277,6 @@
                                                        'E': 30,
                                                        'pointlabel': 'Enter number of points earned',
                                                        'feedbacklabel': 'Enter feedback'})
->>>>>>> f9b49236
     assignment.gradeeditor_config.full_clean()
     assignment.gradeeditor_config.save()
     assignment.save()
