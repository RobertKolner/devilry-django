--- conflicted
+++ resolved
@@ -268,14 +268,9 @@
 
     #assignment.gradeeditor_config.gradeeditorid = 'manual'
     #assignment.gradeeditor_config.config = None
-<<<<<<< HEAD
-    assignment.gradeeditor_config.gradeeditorid = 'autograde'
-    grades = [["C", 65],["B", 80],["A", 93],["F", 0],["E", 30],["D", 45]]
-
-    assignment.gradeeditor_config.config = json.dumps({'maxpoints': 100,
-                                                       'approvedlimit': 30,
-                                                       'grades': grades})
-=======
+
+    #assignment.gradeeditor_config.gradeeditorid = 'approved'
+    #assignment.gradeeditor_config.config = None
 
     #assignment.gradeeditor_config.gradeeditorid = 'autograde'
     #grades = [["C", 65],["B", 80],["A", 93],["F", 0],["E", 30],["D", 45]]
@@ -285,7 +280,6 @@
                                                        #'pointlabel': 'Enter number of points earned',
                                                        #'feedbacklabel': 'Enter feedback'})
 
->>>>>>> fbbfc8ea
     assignment.gradeeditor_config.full_clean()
     assignment.gradeeditor_config.save()
     assignment.save()
