--- conflicted
+++ resolved
@@ -1,10 +1,5 @@
 #!/usr/bin/env python
 
-<<<<<<< HEAD
-from cli import Cli, Login, Init
-from examinercmd import ListAssignmentGroups, Sync, ListAssignments, \
-        Feedback, UnpublishFeedback, PublishFeedback, InfoCmd, Guide
-=======
 try:
     from devilry_xmlrpc_client.cli import (Cli, Login, Init, FormLogin)
     from devilry_xmlrpc_client.examinercmd import (ListAssignmentGroups,
@@ -15,16 +10,11 @@
     from examinercmd import (ListAssignmentGroups,
             Sync, ListAssignments, Feedback, UnpublishFeedback,
             PublishFeedback, InfoCmd, Guide)
->>>>>>> 08a840b9
 
 
 # TODO: make sure SESSION_COOKIE_SECURE is enabled by default or something
 #       see: http://docs.djangoproject.com/en/dev/topics/http/sessions/#settings
 
-<<<<<<< HEAD
-
-=======
->>>>>>> 08a840b9
 if __name__ == '__main__':
     Cli([
         Guide,
