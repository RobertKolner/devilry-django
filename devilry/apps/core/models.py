--- conflicted
+++ resolved
@@ -1481,11 +1481,7 @@
 
 # TODO: Constraint: Can only be delivered by a person in the assignment group?
 #                   Or maybe an administrator?
-<<<<<<< HEAD
-class Delivery(models.Model, AbstractIsAdmin, AbstractIsCandidate):
-=======
 class Delivery(models.Model, AbstractIsAdmin, AbstractIsCandidate, AbstractIsExaminer):
->>>>>>> 02fac55d
     """ A class representing a given delivery from an `AssignmentGroup`_.
 
 
@@ -1707,12 +1703,7 @@
                 date_format(self.time_of_delivery, "DATETIME_FORMAT"))
 
 
-<<<<<<< HEAD
-class Feedback(models.Model, AbstractIsCandidate):
-=======
-
 class Feedback(models.Model, AbstractIsExaminer, AbstractIsCandidate):
->>>>>>> 02fac55d
     """
     Represents the feedback for a given `Delivery`_.
 
@@ -1837,8 +1828,6 @@
         if not old:
             q &= ~Q(delivery__assignment_group__parentnode__parentnode__end_time__lt = now)
         return q
-<<<<<<< HEAD
-=======
 
     @classmethod
     def published_where_is_examiner(cls, user_obj, old=True, active=True):
@@ -1860,8 +1849,6 @@
         the given student is candidate.
         """
         return Q(delivery__assignment_group__examiners=user_obj)
->>>>>>> 02fac55d
-
     
     def save(self, *args, **kwargs):
         super(Feedback, self).save(*args, **kwargs)
