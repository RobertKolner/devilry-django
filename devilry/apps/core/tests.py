"""
This file demonstrates two different styles of tests (one doctest and one
unittest). These will both pass when you run "manage.py test".

Replace these with more appropriate tests for your application.
"""

from datetime import datetime, timedelta
from tempfile import mkdtemp
from shutil import rmtree
from os.path import join

from django.test import TestCase
from django.contrib.auth.models import User
from django.db import IntegrityError
from django.core.exceptions import ValidationError

from models import (Node, Subject, Period, Assignment, AssignmentGroup,
        Delivery, Candidate, StaticFeedback, FileMeta, Deadline)
from deliverystore import (MemoryDeliveryStore, FsDeliveryStore,
    DbmDeliveryStore)
from testhelpers import TestDeliveryStoreMixin, create_from_path
from testinitializer import TestInitializer

import pluginloader

pluginloader.autodiscover()
FileMeta.deliverystore = MemoryDeliveryStore()


class TestBaseNode(TestCase):
    fixtures = ['core/deprecated_users.json', 'core/core.json']

    def setUp(self):
        self.thesuperuser= User.objects.get(username='thesuperuser')
        self.uio = Node.objects.get(short_name='uio', parentnode=None)
        self.ifi = Node.objects.get(short_name='ifi', parentnode=self.uio)
        self.uioadmin = User.objects.get(username='uioadmin') # admin on the uio node
        self.ifiadmin = User.objects.get(username='ifiadmin') # admin on the ifi node

    def test_is_admin(self):
        self.assertTrue(self.uio.is_admin(self.uioadmin))
        self.assertFalse(self.uio.is_admin(self.ifiadmin))
        self.assertTrue(self.ifi.is_admin(self.uioadmin))
        self.assertTrue(self.ifi.is_admin(self.ifiadmin))

    def test_get_admins(self):
        def split_and_sort(admins):
            l = admins.split(', ')
            l.sort()
            return ', '.join(l)
        self.assertEquals(self.uio.get_admins(), 'uioadmin')
        self.assertEquals(split_and_sort(self.ifi.get_admins()),
                'ifiadmin, ifitechsupport')

    def test_can_save(self):
        self.assertTrue(self.uio.can_save(self.uioadmin))
        self.assertFalse(self.uio.can_save(self.ifiadmin))
        self.assertTrue(self.ifi.can_save(self.ifiadmin))
        self.assertTrue(self.ifi.can_save(self.uioadmin))

        self.assertTrue(Node().can_save(self.thesuperuser))
        self.assertFalse(Node(parentnode=None).can_save(self.uioadmin))
        self.assertTrue(Node(parentnode=self.uio).can_save(self.uioadmin))
        self.assertFalse(Node(parentnode=self.uio).can_save(self.ifiadmin))

    def test_can_save_id_none(self):
        deepdummy1 = Node.objects.get(pk=4)
        self.assertTrue(Subject(parentnode=deepdummy1).can_save(self.uioadmin))
        self.assertFalse(Subject(parentnode=deepdummy1).can_save(self.ifiadmin))



class TestNode(TestCase):
    fixtures = ['core/deprecated_users.json', 'core/core.json']

    def setUp(self):
        self.uioadmin = User.objects.get(username='uioadmin')
        self.ifiadmin = User.objects.get(username='ifiadmin')
        self.uio = Node.objects.get(pk=1)
        self.ifi = Node.objects.get(pk=2)
        self.deepdummy1 = Node.objects.get(pk=4)
        self.deepdummy3 = Node.objects.get(pk=6)

    def test_unique(self):
        n = Node(parentnode=self.deepdummy1, short_name='ifi', long_name='Ifi')
        n.save()
        n.parentnode = self.uio
        self.assertRaises(IntegrityError, n.save)

    def test_unique_noneparent(self):
        n = Node(parentnode=None, short_name='stuff', long_name='Ifi')
        n.clean()
        n.save()
        n2 = Node(parentnode=None, short_name='stuff', long_name='Ifi')
        self.assertRaises(ValidationError, n2.clean)

    def test_can_save(self):
        self.assertFalse(Node().can_save(self.ifiadmin))

    def test_short_name_validation(self):
        self.uio.short_name = '1'
        self.uio.full_clean()
        self.uio.short_name = '_'
        self.uio.full_clean()
        self.uio.short_name = '-'
        self.uio.full_clean()
        self.uio.short_name = 'u'
        self.uio.full_clean()
        self.uio.short_name = 'u-i_o--0'
        self.uio.full_clean()
        self.uio.short_name = 'L'
        self.assertRaises(ValidationError, self.uio.full_clean)

    def test_unicode(self):
        self.assertEquals(unicode(self.deepdummy3),
                'uio.deepdummy1.deepdummy2.deepdummy3')

    def test_get_path(self):
        self.assertEquals(self.uio.get_path(), 'uio')
        self.assertEquals(self.ifi.get_path(), 'uio.ifi')
        self.assertEquals(self.deepdummy3.get_path(),
                'uio.deepdummy1.deepdummy2.deepdummy3')

    def test_iter_childnodes(self):
        self.assertEquals(
                [n.short_name for n in self.deepdummy1.iter_childnodes()],
                [u'deepdummy2', u'deepdummy3'])

        s = set([n.short_name for n in self.uio.iter_childnodes()])
        self.assertEquals(s,
                set([u'deepdummy1', u'deepdummy2', u'deepdummy3', u'fys', u'ifi']))

    def test_clean_parent_is_child(self):
        """ Can not be child of it's own child. """
        self.uio.parentnode = self.ifi
        self.assertRaises(ValidationError, self.uio.clean)

    def test_clean_parent_is_self(self):
        """ Can not be child of itself. """
        self.uio.parentnode = self.uio
        self.assertRaises(ValidationError, self.uio.clean)

    def test_clean_noerrors(self):
        self.ifi.clean()

    def test_create_multiple_roots(self):
        n = Node(short_name='test', long_name='Test', parentnode=None)
        n.clean()
        n.save()
        n2 = Node(short_name='test2', long_name='Test2', parentnode=None)
        n2.clean()
        n2.save()

    def test_where_is_admin(self):
        self.assertEquals(Node.where_is_admin(self.uioadmin).count(), 6)
        self.assertEquals(Node.where_is_admin(self.ifiadmin).count(), 1)

    def test_get_pathlist_kw(self):
        expected = {
                'short_name': 'deepdummy3',
                'parentnode__short_name': 'deepdummy2',
                'parentnode__parentnode__short_name': 'deepdummy1',
                'parentnode__parentnode__parentnode__short_name': 'uio'
                }
        self.assertEquals(expected,
                Node.get_by_path_kw(
                    ['uio', 'deepdummy1', 'deepdummy2', 'deepdummy3']))

    def test_get_by_path(self):
        self.assertEquals(
                Node.get_by_path('uio.deepdummy1.deepdummy2').short_name,
                'deepdummy2')
        self.assertRaises(Node.DoesNotExist, Node.get_by_path,
                'uio.deepdummy1.nonode')
        self.assertRaises(Node.DoesNotExist, Node.get_by_path,
                'does.not.exist')

    def test_get_nodepks_where_isadmin(self):
        uioadmin = User.objects.get(username='uioadmin')
        pks = Node._get_nodepks_where_isadmin(uioadmin)
        self.assertEquals(set(pks), set([1,2,3,4,5,6]))



class TestSubject(TestCase):
    fixtures = ['core/deprecated_users.json', 'core/core.json']

    def test_unique(self):
        s = Subject(parentnode=Node.objects.get(short_name='ifi'),
                short_name='inf1060', long_name='INF1060')
        self.assertRaises(IntegrityError, s.save)

    def test_unique2(self):
        s = Subject(parentnode=Node.objects.get(short_name='uio'),
                short_name='inf1060', long_name='INF1060')
        self.assertRaises(IntegrityError, s.save)

    def test_where_is_admin(self):
        uioadmin = User.objects.get(username='uioadmin')
        teacher1 = User.objects.get(username='teacher1')
        self.assertEquals(Subject.where_is_admin(teacher1).count(), 1)
        self.assertEquals(Subject.where_is_admin(uioadmin).count(), 2)

    def test_get_path(self):
        inf1100 = Subject.objects.get(id=1)
        self.assertEquals(inf1100.get_path(), 'inf1100')

    def test_get_full_path(self):
        inf1100 = Subject.objects.get(id=1)
        self.assertEquals(inf1100.get_full_path(), 'uio.ifi.inf1100')

    def test_get_by_path(self):
        self.assertEquals(Subject.get_by_path('inf1100').short_name,
                'inf1100')
        self.assertRaises(Subject.DoesNotExist, Subject.get_by_path,
                'doesnotexist')

    def test_where_is_examiner(self):
        examiner1 = User.objects.get(username='examiner1')
        q = Subject.where_is_examiner(examiner1)
        self.assertEquals(q.count(), 1)
        self.assertEquals(q[0].short_name, 'inf1100')

        ag = create_from_path(
                'ifi:inf1010.spring10.oblig1.student1')
        ag.examiners.add(examiner1)
        ag.save()
        q = Subject.where_is_examiner(examiner1).order_by('short_name')
        self.assertEquals(q.count(), 2)
        self.assertEquals(q[0].short_name, 'inf1010')
        self.assertEquals(q[1].short_name, 'inf1100')

    def test_published_where_is_examiner(self):
        examiner1 = User.objects.get(username='examiner1')
        q = Subject.published_where_is_examiner(examiner1)
        self.assertEquals(q.count(), 1)
        self.assertEquals(q[0].short_name, 'inf1100')

        ag = create_from_path(
                'ifi:inf1010.spring10.oblig1.student1')
        ag.examiners.add(examiner1)
        ag.save()
        q = Subject.published_where_is_examiner(examiner1).order_by('short_name')
        self.assertEquals(q.count(), 2)
        self.assertEquals(q[0].short_name, 'inf1010')
        self.assertEquals(q[1].short_name, 'inf1100')

        assignment1010 = ag.parentnode
        assignment1010.publishing_time = datetime.now() + timedelta(10)
        assignment1010.save()
        q = Subject.published_where_is_examiner(examiner1)
        self.assertEquals(q.count(), 1)


class TestPeriod(TestCase):
    fixtures = ['core/deprecated_users.json', 'core/core.json']

    def test_unique(self):
        n = Period(parentnode=Subject.objects.get(short_name='inf1100'),
                short_name='old', long_name='Old',
                start_time=datetime.now(),
                end_time=datetime.now())
        self.assertRaises(IntegrityError, n.save)

    def test_where_is_admin(self):
        uioadmin = User.objects.get(username='uioadmin')
        self.assertEquals(Period.where_is_admin(uioadmin).count(), 2)

    def test_clean(self):
        p = Period.objects.get(id=1)
        p.start_time = datetime(2010, 1, 1)
        p.end_time = datetime(2011, 1, 1)
        p.clean()
        p.start_time = datetime(2012, 1, 1)
        self.assertRaises(ValidationError, p.clean)

    def test_get_by_path(self):
        self.assertEquals(Period.get_by_path('inf1100.old').short_name,
                'old')
        self.assertRaises(Period.DoesNotExist, Period.get_by_path,
                'does.notexist')
        self.assertRaises(ValueError, Period.get_by_path,
                'does.not.exist')

    def test_where_is_examiner(self):
        examiner1 = User.objects.get(username='examiner1')
        q = Period.where_is_examiner(examiner1)
        self.assertEquals(q.count(), 1)
        self.assertEquals(q[0].short_name, 'looong')

        ag = create_from_path(
                'ifi:inf1010.spring10.oblig1.student1')
        ag.examiners.add(examiner1)
        ag.save()
        q = Period.where_is_examiner(examiner1).order_by('short_name')
        self.assertEquals(q.count(), 2)
        self.assertEquals(q[0].short_name, 'looong')
        self.assertEquals(q[1].short_name, 'spring10')

    def test_published_where_is_examiner(self):
        examiner1 = User.objects.get(username='examiner1')
        ag = create_from_path(
                'ifi:inf1010.spring10.oblig1.student1')
        ag.examiners.add(examiner1)
        ag.save()
        q = Period.where_is_examiner(examiner1).order_by('short_name')
        self.assertEquals(q.count(), 2)

        assignment1010 = ag.parentnode
        assignment1010.publishing_time = datetime.now() + timedelta(10)
        assignment1010.save()
        q = Period.published_where_is_examiner(examiner1)
        self.assertEquals(q.count(), 1)


class TestAssignment(TestCase):
    fixtures = ['core/deprecated_users.json', 'core/core.json']

    def test_unique(self):
        n = Assignment(parentnode=Period.objects.get(short_name='looong'),
                short_name='oblig1', long_name='O1',
                publishing_time=datetime.now())
        self.assertRaises(IntegrityError, n.save)

    def test_where_is_admin(self):
        ifiadmin = User.objects.get(username='ifiadmin')
        self.assertEquals(Assignment.where_is_admin(ifiadmin).count(), 3)

    def test_where_is_examiner(self):
        examiner1 = User.objects.get(username='examiner1')
        q = Assignment.where_is_examiner(examiner1)
        self.assertEquals(q.count(), 1)
        self.assertEquals(q[0].short_name, 'oblig1')
        ag = AssignmentGroup.objects.get(pk=4)
        ag.examiners.add(examiner1)
        ag.save()
        q = Assignment.where_is_examiner(examiner1)
        self.assertEquals(q.count(), 2)

    def test_published_where_is_examiner(self):
        examiner1 = User.objects.get(username='examiner1')

        q = Assignment.published_where_is_examiner(examiner1, old=False,
                active=False)
        self.assertEquals(q.count(), 0)

        q = Assignment.published_where_is_examiner(examiner1)
        self.assertEquals(q.count(), 1)
        self.assertEquals(q[0].short_name, 'oblig1')

        ag = AssignmentGroup.objects.get(pk=4)
        ag.examiners.add(examiner1)
        ag.save()
        q = Assignment.published_where_is_examiner(examiner1)
        self.assertEquals(q.count(), 2)

        ag.parentnode.publishing_time = datetime.now() + timedelta(10)
        ag.parentnode.save()
        q = Assignment.published_where_is_examiner(examiner1)
        self.assertEquals(q.count(), 1)

    def test_active_where_is_examiner(self):
        future = datetime.now() + timedelta(10)
        examiner1 = User.objects.get(username='examiner1')
        q = Assignment.active_where_is_examiner(examiner1)
        self.assertEquals(q.count(), 1)
        self.assertEquals(q[0].short_name, 'oblig1')

        ag = AssignmentGroup.objects.get(pk=4)
        ag.examiners.add(examiner1)
        ag.save()
        q = Assignment.active_where_is_examiner(examiner1)
        self.assertEquals(q.count(), 1)
        ag.parentnode.parentnode.end_time = future
        ag.parentnode.parentnode.save()
        self.assertEquals(q.count(), 2)

        ag.parentnode.publishing_time = future
        ag.parentnode.save()
        q = Assignment.active_where_is_examiner(examiner1)
        self.assertEquals(q.count(), 1)

    def test_old_where_is_examiner(self):
        past = datetime.now() - timedelta(10)
        examiner3 = User.objects.get(username='examiner3')
        q = Assignment.old_where_is_examiner(examiner3)
        self.assertEquals(q.count(), 1)
        self.assertEquals(q[0].short_name, 'oldone')

        ag = AssignmentGroup.objects.get(pk=1)
        ag.examiners.add(examiner3)
        ag.save()
        q = Assignment.old_where_is_examiner(examiner3)
        self.assertEquals(q.count(), 1)
        ag.parentnode.parentnode.end_time = past
        ag.parentnode.parentnode.save()
        self.assertEquals(q.count(), 2)


    def test_assignmentgroups_where_is_examiner(self):
        examiner1 = User.objects.get(username='examiner1')
        examiner2 = User.objects.get(username='examiner2')
        oblig1 = Assignment.objects.get(id=1)
        self.assertEquals(3,
                oblig1.assignment_groups_where_is_examiner(examiner2)[0].id)
        self.assertEquals(2,
                oblig1.assignment_groups_where_is_examiner(examiner1).count())

    def test_assignmentgroups_where_is_examiner_or_admin(self):
        examiner1 = User.objects.get(username='examiner1')
        ifiadmin = User.objects.get(username='ifiadmin')

        oblig1 = Assignment.objects.get(id=1)
        self.assertEquals(1,
                oblig1.assignment_groups_where_can_examine(examiner1)[0].id)
        self.assertEquals(2,
                oblig1.assignment_groups_where_can_examine(examiner1).count())

        self.assertEquals(1,
                oblig1.assignment_groups_where_can_examine(ifiadmin)[0].id)
        self.assertEquals(4,
                oblig1.assignment_groups_where_can_examine(ifiadmin).count())

    def test_clean_publishing_time_before(self):
        oblig1 = Assignment.objects.get(id=1)
        oblig1.parentnode.start_time = datetime(2010, 1, 1)
        oblig1.parentnode.end_time = datetime(2011, 1, 1)
        oblig1.publishing_time = datetime(2010, 1, 2)
        oblig1.clean()
        oblig1.publishing_time = datetime(2009, 1, 1)
        self.assertRaises(ValidationError, oblig1.clean)

    def test_clean_publishing_time_after(self):
        oblig1 = Assignment.objects.get(id=1)
        oblig1.parentnode.start_time = datetime(2010, 1, 1)
        oblig1.parentnode.end_time = datetime(2011, 1, 1)
        oblig1.publishing_time = datetime(2010, 1, 2)
        oblig1.clean()
        oblig1.publishing_time = datetime(2012, 1, 1)
        self.assertRaises(ValidationError, oblig1.clean)
        
    def test_get_path(self):
        oblig1 = Assignment.objects.get(id=1)
        self.assertEquals(oblig1.get_path(), 'inf1100.looong.oblig1')

    def test_get_full_path(self):
        oblig1 = Assignment.objects.get(id=1)
        self.assertEquals(oblig1.get_full_path(),
                'uio.ifi.inf1100.looong.oblig1')

    def test_get_by_path(self):
        self.assertEquals(
                Assignment.get_by_path('inf1100.looong.oblig1').short_name,
                'oblig1')
        self.assertRaises(Assignment.DoesNotExist, Assignment.get_by_path,
                'does.not.exist')
        self.assertRaises(ValueError, Assignment.get_by_path, 'does.not')


    def test_pointscale(self):
        student1 = User.objects.get(username='student1')
        teacher1 = User.objects.get(username='teacher1')
        test = Assignment(parentnode = Period.objects.get(pk=1),
                          publishing_time = datetime.now(),
                          anonymous = False,
                          autoscale = True,
                          maxpoints = 1,
                          grade_plugin = "grade_approved:approvedgrade")
        test.save()
        self.assertEquals(test.pointscale, 1)
        self.assertEquals(test.maxpoints, 1)

        a = test.assignmentgroups.create(name="a")
        b = test.assignmentgroups.create(name="b")
        c = test.assignmentgroups.create(name="c")
        for assignmentgroup, points in ((a, 1), (b, 1), (c, 0)):
            delivery = assignmentgroup.deliveries.create(delivered_by=student1, successful=True)
            delivery.feedbacks.create(rendered_view="", grade="ok", points=points,
                                      is_passing_grade=bool(points),
                                      saved_by=teacher1)

        # With autoscale
        points = [g.points for g in test.assignmentgroups.all()]
        self.assertEquals(points, [1, 1, 0])
        scaled_points = [g.scaled_points for g in test.assignmentgroups.all()]
        self.assertEquals(scaled_points, [1.0, 1.0, 0.0])

        # With manual scale of 20
        test.autoscale = False
        test.pointscale = 20
        test.save()
        points = [g.points for g in test.assignmentgroups.all()]
        self.assertEquals(points, [1, 1, 0])
        scaled_points = [g.scaled_points for g in test.assignmentgroups.all()]
        self.assertEquals(scaled_points, [20.0, 20.0, 0.0])
        


class TestAssignmentGroup(TestCase):
    fixtures = ['core/deprecated_users.json', 'core/core.json']

    def test_where_is_admin(self):
        teacher1 = User.objects.get(username='teacher1')
        self.assertEquals(5, AssignmentGroup.where_is_admin(teacher1).count())

    def test_where_is_candidate(self):
        student2 = User.objects.get(username='student2')
        student1 = User.objects.get(username='student1')
        self.assertEquals(1, AssignmentGroup.where_is_candidate(student2).count())
        self.assertEquals(3, AssignmentGroup.where_is_candidate(student1).count())

    def test_published_where_is_candidate(self):
        student2 = User.objects.get(username='student2')
        student3 = User.objects.get(username='student3')
        self.assertEquals(1,
                AssignmentGroup.published_where_is_candidate(student2).count())
        self.assertEquals(2,
                AssignmentGroup.published_where_is_candidate(student3).count())

    def test_active_where_is_candidate(self):
        student2 = User.objects.get(username='student2')
        student3 = User.objects.get(username='student3')
        self.assertEquals(1,
                AssignmentGroup.active_where_is_candidate(student2).count())
        self.assertEquals(2,
                AssignmentGroup.active_where_is_candidate(student3).count())

    def test_old_where_is_candidate(self):
        student1 = User.objects.get(username='student1')
        student4 = User.objects.get(username='student4')
        self.assertEquals(2,
                AssignmentGroup.old_where_is_candidate(student1).count())
        self.assertEquals(1,
                AssignmentGroup.old_where_is_candidate(student4).count())


    def test_where_is_examiner(self):
        examiner2 = User.objects.get(username='examiner2')
        examiner4 = User.objects.get(username='examiner4')
        self.assertEquals(1,
                AssignmentGroup.where_is_examiner(examiner2).count())
        self.assertEquals(2,
                AssignmentGroup.where_is_examiner(examiner4).count())

    def test_published_where_is_examiner(self):
        examiner1 = User.objects.get(username='examiner1')
        examiner2 = User.objects.get(username='examiner2')
        self.assertEquals(1,
                AssignmentGroup.published_where_is_examiner(examiner2).count())
        self.assertEquals(2,
                AssignmentGroup.published_where_is_examiner(examiner1).count())
        self.assertEquals(0,
                AssignmentGroup.published_where_is_examiner(examiner1,
                    old=False, active=False).count())

    def test_active_where_is_examiner(self):
        examiner1 = User.objects.get(username='examiner1')
        examiner2 = User.objects.get(username='examiner2')
        self.assertEquals(1,
                AssignmentGroup.active_where_is_examiner(examiner2).count())
        self.assertEquals(2,
                AssignmentGroup.active_where_is_examiner(examiner1).count())

    def test_old_where_is_examiner(self):
        examiner3 = User.objects.get(username='examiner3')
        examiner4 = User.objects.get(username='examiner4')
        self.assertEquals(1,
                AssignmentGroup.old_where_is_examiner(examiner4).count())
        self.assertEquals(2,
                AssignmentGroup.old_where_is_examiner(examiner3).count())

    def test_get_students(self):
        g = AssignmentGroup.objects.get(id=5)
        self.assertEquals('student1, student4', g.get_students())

    def test_get_candidates(self):
        g = AssignmentGroup.objects.get(id=5)
        self.assertEquals('student1, student4', g.get_candidates())
        a = Assignment.objects.get(id=3)
        a.anonymous = True
        a.save()
        g = AssignmentGroup.objects.get(id=5)
        self.assertEquals('1, 4', g.get_candidates())

    def test_get_examiners(self):
        a = AssignmentGroup.objects.get(id=5)
        self.assertEquals('examiner3, examiner4', a.get_examiners())

    def test_is_admin(self):
        teacher1 = User.objects.get(username='teacher1')
        student1 = User.objects.get(username='student1')
        uioadmin = User.objects.get(username='uioadmin')
        a = AssignmentGroup.objects.get(id=1)
        self.assertTrue(a.is_admin(teacher1))
        self.assertFalse(a.is_admin(student1))
        self.assertTrue(a.is_admin(uioadmin))

    def test_is_examiner(self):
        examiner1 = User.objects.get(username='examiner1')
        examiner2 = User.objects.get(username='examiner2')
        a = AssignmentGroup.objects.get(id=1)
        self.assertTrue(a.is_examiner(examiner1))
        self.assertFalse(a.is_examiner(examiner2))

    def test_is_candidate(self):
        student1 = User.objects.get(username='student1')
        student2 = User.objects.get(username='student2')
        a = AssignmentGroup.objects.get(id=1)
        self.assertTrue(a.is_candidate(student1))
        self.assertFalse(a.is_candidate(student2))

    def test_clean_deadline_after_endtime(self):
        assignment_group = AssignmentGroup.objects.get(id=1)
        oblig1 = assignment_group.parentnode
        oblig1.parentnode.start_time = datetime(2010, 1, 1)
        oblig1.parentnode.end_time = datetime(2011, 1, 1)
        oblig1.publishing_time = datetime(2010, 1, 2)
        deadline = assignment_group.deadlines.create(deadline=datetime(2010, 5, 5), text=None)
        deadline.clean()
        deadline = assignment_group.deadlines.create(deadline=datetime(2012, 1, 1), text=None)
        self.assertRaises(ValidationError, deadline.clean)

    def test_clean_deadline_before_publishing_time(self):
        assignment_group = AssignmentGroup.objects.get(id=1)
        oblig1 = assignment_group.parentnode
        oblig1.publishing_time = datetime(2011, 12, 24)
        deadline = assignment_group.deadlines.create(deadline=datetime(2012, 1, 1), text=None)
        deadline.clean()
        oblig1.publishing_time = datetime(2012, 12, 24)
        deadline = assignment_group.deadlines.create(deadline=datetime(2011, 12, 24), text=None)
        self.assertRaises(ValidationError, deadline.clean)

    def add_delivery(self, assignmentgroup, user):
        assignmentgroup.deliveries.create(delivered_by=user,
                                          successful=True)

    def test_status_one_deadline(self):
        teacher1 = User.objects.get(username='teacher1')
        student1 = User.objects.get(username='student1')
        ag = AssignmentGroup(parentnode=Assignment.objects.get(id=1))

        ag.save()
        self.assertEquals(ag.status, AssignmentGroup.NO_DELIVERIES)
        self.assertEquals(ag.get_localized_status(), "No deliveries")
        self.assertEquals(ag.get_localized_student_status(), "No deliveries")

        # 'cheat' by setting default deadline time to epoch
        head_deadline = ag.deadlines.all()[0]
        head_deadline.deadline = datetime(1970, 1, 1, 1, 0)
        head_deadline.save()
        
        # Adding delivery on head deadline
        self.add_delivery(ag, student1)
        self.assertEquals(ag.status, AssignmentGroup.HAS_DELIVERIES)
        self.assertEquals(ag.get_localized_status(), "Has deliveries")
        self.assertEquals(ag.get_localized_student_status(), "Has deliveries")

        time_now = datetime.now()
        deadline_5min = (time_now - timedelta(minutes=5))
        ag.deadlines.create(deadline=deadline_5min, text=None)
        # Adding delivery 5 minutes too late
        self.add_delivery(ag, student1)

        delivery1 = ag.deliveries.all()[1]
        delivery2 = ag.deliveries.all()[0]

        self.assertEquals(ag.deliveries.all().count(), 2)
        # First delivery is not after deadline even though the deadline was set
        # to 1970. That is because it's the head deadline.
        self.assertFalse(delivery1.after_deadline)
        # Second delivery delivered too late
        self.assertTrue(delivery2.after_deadline)
        # Status not corrected
        self.assertEquals(delivery2.get_status_number(), Delivery.NOT_CORRECTED)

        delivery2.feedbacks.create(rendered_view="", grade="ok", points=1,
                                   is_passing_grade=True, saved_by=teacher1)
        # Update cache on assignment group
        ag = delivery2.assignment_group
        delivery2.save()

        self.assertEquals(delivery2.get_status_number(), Delivery.CORRECTED_NOT_PUBLISHED)

        self.assertEquals(ag.status, AssignmentGroup.CORRECTED_NOT_PUBLISHED)
        self.assertEquals(ag.get_localized_status(), "Corrected, not published")
        self.assertEquals(ag.get_localized_student_status(), "Has deliveries")

        # Test publishing feedback
        delivery2.feedback.published = True
        delivery2.feedback.save()
        ag = delivery2.assignment_group
        
        self.assertEquals(delivery2.get_status_number(), Delivery.CORRECTED_AND_PUBLISHED)
        self.assertEquals(ag.status, AssignmentGroup.CORRECTED_AND_PUBLISHED)
        self.assertEquals(ag.get_localized_status(), "Corrected and published")
        self.assertEquals(ag.get_localized_student_status(), "Corrected")
        
    def test_status_multiple_deadlines(self):
        teacher1 = User.objects.get(username='teacher1')
        student1 = User.objects.get(username='student1')
        ag = AssignmentGroup(parentnode=Assignment.objects.get(id=1))
        ag.save()

        self.assertEquals(ag.status, AssignmentGroup.NO_DELIVERIES)
        self.assertEquals(ag.get_localized_status(), "No deliveries")
        self.assertEquals(ag.get_localized_student_status(), "No deliveries")

        # 'cheat' by setting default deadline time to epoch
        head_deadline = ag.deadlines.all()[0]
        head_deadline.deadline = datetime(1970, 1, 1, 1, 0)
        head_deadline.save()
        
        time_now = datetime.now()
        time_min10 = (time_now - timedelta(minutes=10))
        ag.deadlines.create(deadline=time_min10, text=None)
        time_min5 = (time_now - timedelta(minutes=5))
        ag.deadlines.create(deadline=time_min5, text=None)
        time_plus5 = (time_now + timedelta(minutes=5))
        ag.deadlines.create(deadline=time_plus5, text=None)
        time_plus10 = (time_now + timedelta(minutes=10))
        ag.deadlines.create(deadline=time_plus10, text=None)

        # Adding delivery on deadline 
        self.add_delivery(ag, student1)
        self.add_delivery(ag, student1)
        delivery1 = ag.deliveries.all()[1]
        delivery2 = ag.deliveries.all()[0]

        deadline_min10 = Deadline.objects.get(deadline=time_min10)
        deadline_min5 = Deadline.objects.get(deadline=time_min5)
        deadline_plus5 = Deadline.objects.get(deadline=time_plus5)
        deadline_plus10 = Deadline.objects.get(deadline=time_plus10)
        
        # Was assigned the correct deadline
        self.assertEquals(delivery1.deadline_tag.id, deadline_plus5.id)
        self.assertEquals(delivery2.deadline_tag.id, deadline_plus5.id)
        
        self.assertEquals(deadline_min10.status, AssignmentGroup.NO_DELIVERIES)
        self.assertEquals(deadline_min5.status, AssignmentGroup.NO_DELIVERIES)
        self.assertEquals(deadline_plus5.status, AssignmentGroup.HAS_DELIVERIES)
        self.assertEquals(deadline_plus10.status, AssignmentGroup.NO_DELIVERIES)

        deadline_plus5.deliveries_available_before_deadline = True
        deadline_plus5.save()
        ag = delivery1.assignment_group

        self.add_delivery(ag, student1)
        deadline_plus5 = Deadline.objects.get(deadline=time_plus5)
        self.assertEquals(deadline_plus5.status, AssignmentGroup.HAS_DELIVERIES)


class TestCandidate(TestCase):
    fixtures = ['core/deprecated_users.json', 'core/core.json']
    
    def test_non_anonymous(self):
        assignmentgroup1 = AssignmentGroup.objects.get(id=1)
        student1_candidate = Candidate.objects.get(id=1)
        self.assertEquals(student1_candidate.get_identifier(), "student1")
        
    def test_anonymous(self):
        oblig1 = Assignment.objects.get(id=1)
        # Set anonymous
        oblig1.anonymous = True
        oblig1.save()
        student1_candidate = Candidate.objects.get(id=1)
        self.assertEquals(student1_candidate.get_identifier(), "1")
        

class TestDelivery(TestCase):
    fixtures = ['core/deprecated_users.json', 'core/core.json']

    def test_where_is_admin(self):
        teacher1 = User.objects.get(username='teacher1')
        self.assertEquals(Delivery.where_is_admin(teacher1).count(), 3)

    def test_delivery(self):
        student1 = User.objects.get(username='student1')
        assignmentgroup = AssignmentGroup.objects.get(id=1)
        d = assignmentgroup.deliveries.create(delivered_by=student1,
                                              successful=False)
        self.assertEquals(d.assignment_group, assignmentgroup)
        self.assertFalse(d.successful)
        d.successful = True
        d.save()
        self.assertEquals(d.assignment_group, assignmentgroup)
        self.assertTrue(d.successful)
        self.assertEquals(d.number, 3)

        d2 = assignmentgroup.deliveries.create(delivered_by=student1,
                                               successful=True)
        self.assertTrue(d2.successful)
        self.assertEquals(d2.number, 4)
        d2.save()

        # TODO find a graceful way to handle this error:
        d2.number = 3
        self.assertRaises(IntegrityError, d2.save)

    def test_published_where_is_candidate(self):
        student1 = User.objects.get(username='student1')
        student2 = User.objects.get(username='student2')
        student3 = User.objects.get(username='student3')
        student4 = User.objects.get(username='student4')

        # In the fixtures, student1 has 2 deliveries
        #                  student2 has 1 delivery
        #                  student3 has 1 delivery
        #                  student4 has 0 deliveries
        self.assertEquals(Delivery.published_where_is_candidate(student1).count(), 2)
        self.assertEquals(Delivery.published_where_is_candidate(student2).count(), 1)
        self.assertEquals(Delivery.published_where_is_candidate(student3).count(), 1)
        self.assertEquals(Delivery.published_where_is_candidate(student4).count(), 0)


# TODO: StaticFeedback tests
class TestFeedback(TestCase):

    # fixtures = ['core/deprecated_users.json', 'core/core.json']
    # using the 'new' test-data, since the 'old' data doesn't have
    # feedbacks inserted
    fixtures = ['simplified/data.json']

    def setUp(self):
        self.candidate0 = User.objects.get(username='student0')
        self.candidate1 = User.objects.get(username='student1')

    def test_published_where_is_candidate(self):
        self.assertEquals(StaticFeedback.published_where_is_candidate(self.candidate0).count(), 8)
        self.assertEquals(StaticFeedback.published_where_is_candidate(self.candidate1).count(), 7)
        
    def test_published_where_is_examiner(self):
        examiner0 = User.objects.get(username='examiner0')
        examiner0_feedbacks = StaticFeedback.published_where_is_examiner(examiner0)
        self.assertEquals(len(examiner0_feedbacks), 15)


class TestFeedbackPublish(TestCase):
    fixtures = ['core/deprecated_users.json', 'core/core.json']

    def create_feedback(self, delivery, text):
        examiner = delivery.assignment_group.examiners.all()[0]
        feedback = delivery.feedbacks.create(rendered_view=text, grade="ok", points=1,
                                             is_passing_grade=True,
                                             saved_by=examiner)
        return feedback

    def setUp(self):
        teacher1 = User.objects.get(username='teacher1')
        delivery = Delivery.objects.all()[0]
        delivery.assignment_group.examiners.add(teacher1)

        self.feedback = self.create_feedback(delivery, "Test")
        self.assignment = self.feedback.delivery.assignment_group.parentnode
        self.deadline = self.feedback.delivery.deadline_tag
        self.deadline.feedbacks_published = False
        self.deadline.save()

    def test_publish_feedbacks_directly(self):
        self.assignment.examiners_publish_feedbacks_directly = True
        self.assignment.save()
        self.feedback.save()
        self.assertTrue(Deadline.objects.get(id=self.deadline.id).feedbacks_published)

    def test_dont_publish_feedbacks_directly(self):
        self.assignment.examiners_publish_feedbacks_directly = False
        self.assignment.save()
        self.feedback.save()
        self.assertFalse(Deadline.objects.get(id=self.deadline.id).feedbacks_published)



class TestMemoryDeliveryStore(TestDeliveryStoreMixin, TestCase):
    def get_storageobj(self):
        return MemoryDeliveryStore()


class TestFsDeliveryStore(TestDeliveryStoreMixin, TestCase):
    def setUp(self):
        self.root = mkdtemp()
        super(TestFsDeliveryStore, self).setUp()

    def get_storageobj(self):
        return FsDeliveryStore(self.root)

    def tearDown(self):
        rmtree(self.root)

class TestDbmDeliveryStore(TestDeliveryStoreMixin, TestCase):
    def setUp(self):
        self.root = mkdtemp()
        super(TestDbmDeliveryStore, self).setUp()

    def get_storageobj(self):
        return DbmDeliveryStore(join(self.root, 'test.dbm'))

    def tearDown(self):
        rmtree(self.root)


class TestTestHelpers(TestCase):
    def test_create_from_path(self):

        self.assertEquals(create_from_path('uio').short_name, 'uio')
        self.assertEquals(create_from_path('test.node').short_name, 'node')
        subject = create_from_path('uio:inf1010')
        self.assertEquals(subject.short_name, 'inf1010')
        self.assertTrue(isinstance(subject, Subject))
        period = create_from_path('uio:inf1010.spring11')
        self.assertEquals(period.short_name, 'spring11')
        self.assertTrue(isinstance(period, Period))
        assignment = create_from_path('uio:inf1010.spring11.oblig1')
        self.assertEquals(assignment.short_name, 'oblig1')
        self.assertTrue(isinstance(assignment, Assignment))

        self.assertRaises(User.DoesNotExist,
                User.objects.get, username='student1')
        ag = create_from_path(
                'ifi:inf1100.spring10.oblig1.student1')
        students = [c.student.username for c in ag.candidates.all()]
        self.assertEquals(students, ['student1'])
        User.objects.get(username='student1')
        self.assertEquals(ag.parentnode.short_name, 'oblig1')
        self.assertEquals(ag.parentnode.parentnode.short_name, 'spring10')
        self.assertEquals(ag.parentnode.parentnode.parentnode.short_name,
                'inf1100')
        self.assertEquals(
                ag.parentnode.parentnode.parentnode.parentnode.short_name,
                'ifi')

        ag1 = create_from_path(
                'ifi:inf1100.spring10.oblig1.student1,student2')
        ag2 = create_from_path(
                'ifi:inf1100.spring10.oblig1.student1,student2')
<<<<<<< HEAD
        self.assertNotEquals(ag1.id, ag2.id)


class TestTestInitializer(TestCase):

    def setUp(self):
        self.ti = TestInitializer()

    def test_nodes(self):
        self.ti.add(nodes='uio.ifi')

        self.assertEquals(Node.objects.all().count(), 2)
        # uio = Node.objects.get(short_name='uio')
        # ifi = Node.objects.get(short_name='ifi')

        # check relations between them
        self.assertEquals(self.ti.uio.parentnode, None)
        self.assertEquals(self.ti.ifi.parentnode, self.ti.uio)
        self.assertTrue(self.ti.ifi in self.ti.uio.child_nodes.all())

    def test_single_nodes(self):
        self.ti.add(nodes='uio')
        self.ti.add(nodes='ifi')

        self.assertEquals(Node.objects.all().count(), 2)
        # uio = Node.objects.get(short_name='uio')
        # ifi = Node.objects.get(short_name='ifi')

        # check relations between them
        self.assertEquals(self.ti.uio.parentnode, None)
        self.assertEquals(self.ti.ifi.parentnode, None)
        self.assertTrue(self.ti.ifi not in self.ti.uio.child_nodes.all())

    def test_nodes_and_admins(self):
        self.ti.add(nodes='uio:admin(rektor,mortend).ifi:admin(mortend)')

        # Assert that all nodes and admins are created
        self.assertEquals(Node.objects.filter(short_name='uio').count(), 1)
        self.assertEquals(Node.objects.filter(short_name='ifi').count(), 1)
        self.assertEquals(User.objects.filter(username='rektor').count(), 1)
        self.assertEquals(User.objects.filter(username='mortend').count(), 1)

        # rektor = User.objects.get(username='rektor')
        # mortend = User.objects.get(username='mortend')
        # uio = Node.objects.get(short_name='uio')
        # ifi = Node.objects.get(short_name='ifi')

        # assert that they are both admins
        self.assertTrue(self.ti.rektor in self.ti.uio.admins.all())
        self.assertTrue(self.ti.mortend in self.ti.ifi.admins.all())

        # assert that uio has ifi as a child node and ifi has uio as parent
        self.assertTrue(self.ti.ifi in self.ti.uio.child_nodes.all())
        self.assertEquals(self.ti.ifi.parentnode, self.ti.uio)
        self.assertEquals(self.ti.uio.parentnode, None)

    def test_nodes_and_one_admin(self):
        self.ti.add(nodes='uio.ifi:admin(mortend)')

        self.assertEquals(Node.objects.filter(short_name='uio').count(), 1)
        self.assertEquals(Node.objects.filter(short_name='ifi').count(), 1)

        # mortend = User.objects.get(username='mortend')
        # ifi = Node.objects.get(short_name='ifi')
        self.assertTrue(self.ti.mortend in self.ti.ifi.admins.all())

    def test_subject(self):
        self.ti.add(nodes='uio:admin(rektor).ifi:admin(mortend)',
                    subjects=['inf1000', 'inf1010'])

        # assert that the subjects are there
        self.assertEquals(Subject.objects.filter(short_name='inf1000').count(), 1)
        self.assertEquals(Subject.objects.filter(short_name='inf1010').count(), 1)

        # inf1000 = Subject.objects.get(short_name='inf1000')
        # inf1010 = Subject.objects.get(short_name='inf1010')
        # ifi = Node.objects.get(short_name='ifi')

        # assert that the parentnode is ifi
        self.assertEquals(self.ti.ifi, self.ti.inf1000.parentnode)
        self.assertEquals(self.ti.ifi, self.ti.inf1010.parentnode)

    def test_subject_with_admins(self):
        self.ti.add(nodes='uio:admin(rektor).ifi:admin(mortend)',
                    subjects=['inf1000:admin(arnem)', 'inf1010:admin(steinm,steingj)'])

        # assert that the subject admin users where created
        self.assertEquals(User.objects.filter(username='arnem').count(), 1)
        self.assertEquals(User.objects.filter(username='steinm').count(), 1)
        self.assertEquals(User.objects.filter(username='steingj').count(), 1)

        # inf1000 = Subject.objects.get(short_name='inf1000')
        # inf1010 = Subject.objects.get(short_name='inf1010')

        # arnem = User.objects.get(username='arnem')
        # steinm = User.objects.get(username='steinm')
        # steingj = User.objects.get(username='steingj')

        # assert that they are all admins in their subjects
        self.assertTrue(self.ti.arnem in self.ti.inf1000.admins.all())
        self.assertTrue(self.ti.steinm in self.ti.inf1010.admins.all())
        self.assertTrue(self.ti.steingj in self.ti.inf1010.admins.all())

    def test_subject_without_parents(self):
        # make sure you cant created subjects if there are no nodes
        with self.assertRaises(Exception):
            self.ti.add(subjects=['inf1000:admin(arnem)', 'inf1010:admin(steinm,steingj)'])

        # check if seperately creating the nodes and subjects works
        self.ti.add(nodes='uio')
        self.ti.add(subjects=['inf1000:admin(arnem)', 'inf1010:admin(steinm,steingj)'])
        self.assertEquals(Subject.objects.all().count(), 2)

    def test_period(self):
        self.ti.add(nodes='uio:admin(rektor).ifi:admin(mortend)',
                    subjects=['inf1000', 'inf1010'],
                    periods=['fall01', 'spring01'])

        # assert that the periods are there. There should be 2 of
        # each, since there are (should!) 2 subjects.
        self.assertEquals(Period.objects.filter(short_name='spring01').count(), 2)
        self.assertEquals(Period.objects.filter(short_name='fall01').count(), 2)

        # assert that the parentnodes are correct
        self.assertEquals(self.ti.inf1010_fall01.parentnode, self.ti.inf1010)
        self.assertEquals(self.ti.inf1010_spring01.parentnode, self.ti.inf1010)

    def test_period_with_admins(self):
        self.ti.add(nodes='uio:admin(rektor).ifi:admin(mortend)',
                    subjects=['inf1000', 'inf1010'],
                    periods=['fall01:admin(steingj):examiner(sldkjf)', 'spring01:admin(steinm)'])

        # assert that the users are created
        self.assertEquals(User.objects.filter(username='steingj').count(), 1)
        self.assertEquals(User.objects.filter(username='steinm').count(), 1)

        # assert that they are admins for the periods
        self.assertTrue(self.ti.steingj in self.ti.inf1000_fall01.admins.all())
        self.assertTrue(self.ti.steinm in self.ti.inf1000_spring01.admins.all())

    def test_period_without_parents(self):

        with self.assertRaises(Exception):
            self.ti.add(periods=['fall01:admin(steingj)', 'spring01:admin(steinm)'])

        # check if seperately creating the nodes and subjects and
        # periods works
        self.ti.add(nodes='uio')
        self.ti.add(subjects=['inf1000'])
        self.ti.add(periods=['fall01'])
        self.assertEquals(Period.objects.all().count(), 1)

    def test_assignment(self):
        self.ti.add(nodes='uio:admin(rektor).ifi:admin(mortend)',
                    subjects=['inf1000', 'inf1010'],
                    periods=['fall01', 'spring01'],
                    assignments=['oblig1', 'oblig2'])

        # assert that the assignments are there. There should be 4 of
        # each, since there are (should!) 2 periods.
        self.assertEquals(Assignment.objects.filter(short_name='oblig1').count(), 4)
        self.assertEquals(Assignment.objects.filter(short_name='oblig2').count(), 4)

        # assert that the parentnodes are correct
        self.assertEquals(self.ti.inf1010_fall01.parentnode, self.ti.inf1010)
        self.assertEquals(self.ti.inf1010_spring01.parentnode, self.ti.inf1010)

    def test_assignment_with_admin(self):
        self.ti.add(nodes='uio.ifi',
                    subjects=['inf1000:admin(arnem)'],
                    periods=['fall01'],
                    assignments=['oblig1:admin(jose)', 'oblig2:admin(jose)'])

        # Assert that the admins are created
        self.assertEquals(User.objects.filter(username='arnem').count(), 1)
        self.assertEquals(User.objects.filter(username='jose').count(), 1)

        # check that jose is an admin for the assignment
        self.assertTrue(self.ti.jose in self.ti.inf1000_fall01_oblig1.admins.all())
        self.assertTrue(self.ti.jose in self.ti.inf1000_fall01_oblig2.admins.all())

        # check that arnem also has admin rights in the assignments
        self.assertTrue(self.ti.inf1000_fall01_oblig1 in Assignment.where_is_admin(self.ti.arnem).all())
        self.assertTrue(self.ti.inf1000_fall01_oblig2 in Assignment.where_is_admin(self.ti.arnem).all())

    def test_assignmentgroups(self):
        self.ti.add(nodes="uio.ifi",
                 subjects=["inf1000", "inf1100"],
                 periods=["fall01", "spring01"],
                 assignments=["oblig1", "oblig2"],
                 assignmentgroups=['g1:candidate(zakia):examiner(cotryti)',
                                   'g2:candidate(nataliib):examiner(jose)'])

        # assert that the assignmentgroups are there. There should be 8 of
        # each, since there are (should!) 2 assignments.
        self.assertEquals(AssignmentGroup.objects.filter(name='g1').count(), 8)
        self.assertEquals(AssignmentGroup.objects.filter(name='g2').count(), 8)

        # assert that the parentnodes are correct
        self.assertEquals(self.ti.inf1100_fall01_oblig1_g1.parentnode, self.ti.inf1100_fall01_oblig1)
        self.assertEquals(self.ti.inf1100_spring01_oblig1_g2.parentnode, self.ti.inf1100_spring01_oblig1)

        # assert that the candidates are candidates in the assignment
        self.assertTrue(self.ti.inf1100_fall01_oblig1 in Assignment.where_is_candidate(self.ti.zakia))
        self.assertTrue(self.ti.inf1100_fall01_oblig1 in Assignment.where_is_candidate(self.ti.nataliib))

        # assert that the examiners are examiners in the assignment
        self.assertTrue(self.ti.inf1100_fall01_oblig1_g1 in AssignmentGroup.where_is_examiner(self.ti.cotryti))
        self.assertTrue(self.ti.inf1100_fall01_oblig1_g2 in AssignmentGroup.where_is_examiner(self.ti.jose))


class TestFeedback(TestCase):
    fixtures = ['simplified/data.json']

    def test_published_where_is_examiner(self):
        examiner0 = User.objects.get(username='examiner0')
        examiner0_feedbacks = Feedback.published_where_is_examiner(examiner0)
        self.assertEquals(len(examiner0_feedbacks), 15)
=======
        self.assertNotEquals(ag1.id, ag2.id)
>>>>>>> 7355ae6b
<|MERGE_RESOLUTION|>--- conflicted
+++ resolved
@@ -932,7 +932,6 @@
                 'ifi:inf1100.spring10.oblig1.student1,student2')
         ag2 = create_from_path(
                 'ifi:inf1100.spring10.oblig1.student1,student2')
-<<<<<<< HEAD
         self.assertNotEquals(ag1.id, ag2.id)
 
 
@@ -1151,6 +1150,3 @@
         examiner0 = User.objects.get(username='examiner0')
         examiner0_feedbacks = Feedback.published_where_is_examiner(examiner0)
         self.assertEquals(len(examiner0_feedbacks), 15)
-=======
-        self.assertNotEquals(ag1.id, ag2.id)
->>>>>>> 7355ae6b
