from datetime import datetime

from django.test import TestCase

from ..models import AssignmentGroup, Assignment, Candidate
from ..testhelper import TestHelper
from ..models.model_utils import EtagMismatchException

class TestCandidate(TestCase, TestHelper):

    def setUp(self):
        self.add(nodes="uio:admin(uioadmin).ifi:admin(ifiadmin)",
                 subjects=["inf1100"],
                 periods=["autumn"],
                 assignments=["assignment1"],
                 assignmentgroups=["g1:candidate(student1)"])
        # self.cand = Candidate(student=self.student1, candidate_id="1",
        #                       assignment_group=self.inf1100_autumn_assignment1_g1)

    def test_non_anonymous(self):
        self.assertEquals(self.inf1100_autumn_assignment1_g1.candidates.all()[0].get_identifier(), "student1")

    def test_anonymous(self):
        self.inf1100_autumn_assignment1.anonymous = True
        self.inf1100_autumn_assignment1.save()
<<<<<<< HEAD
        self.assertEquals(self.inf1100_autumn_assignment1_g1.candidates.all()[0].get_identifier(), str(self.student1.id))
=======
        self.assertEquals(self.cand.get_identifier(), "1")

    def test_etag_update(self):
        etag = datetime.now()
        obj = self.inf1100
        #obj.candidate_id = "Test_ID"
        self.assertRaises(EtagMismatchException, obj.etag_update, etag)
        try:
            obj.etag_update(etag)
        except EtagMismatchException as e:
            # Should not raise exception
            obj.etag_update(e.etag)
        #obj2 = Candidate.objects.get(id=obj.id)
        #self.assertEquals(obj2.candidate_id, "Test_ID")
>>>>>>> 61789164
<|MERGE_RESOLUTION|>--- conflicted
+++ resolved
@@ -23,10 +23,7 @@
     def test_anonymous(self):
         self.inf1100_autumn_assignment1.anonymous = True
         self.inf1100_autumn_assignment1.save()
-<<<<<<< HEAD
         self.assertEquals(self.inf1100_autumn_assignment1_g1.candidates.all()[0].get_identifier(), str(self.student1.id))
-=======
-        self.assertEquals(self.cand.get_identifier(), "1")
 
     def test_etag_update(self):
         etag = datetime.now()
@@ -39,5 +36,4 @@
             # Should not raise exception
             obj.etag_update(e.etag)
         #obj2 = Candidate.objects.get(id=obj.id)
-        #self.assertEquals(obj2.candidate_id, "Test_ID")
->>>>>>> 61789164
+        #self.assertEquals(obj2.candidate_id, "Test_ID")