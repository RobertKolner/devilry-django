--- conflicted
+++ resolved
@@ -22,13 +22,10 @@
 
     objects_created = 0
 
-<<<<<<< HEAD
-=======
     @classmethod
     def set_memory_deliverystore(cls):
         FileMeta.deliverystore = MemoryDeliveryStore()
 
->>>>>>> ee2e620d
     def create_user(self, name):
         user = User(username=name)
         user.set_password('test')
