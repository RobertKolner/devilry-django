--- conflicted
+++ resolved
@@ -424,11 +424,7 @@
 
             group.candidates.add(Candidate(student=self._create_or_add_user(candidate_name)))
             cand = group.candidates.order_by('-id')[0]
-<<<<<<< HEAD
-            cand.candidate_id = str(cand.student.id)
-=======
             cand.candidate_id = cid if cid != None else str(cand.student.id)
->>>>>>> 408d74b1
             cand.clean()
             cand.save()
 
