from django.utils.translation import ugettext as _
from django.core.exceptions import ValidationError
from django.db.models import Q
from django.contrib.auth.models import User
from django.db import models

from basenode import BaseNode
from custom_db_fields import ShortNameField, LongNameField
from model_utils import Etag, EtagMismatchException

class Node(models.Model, BaseNode, Etag):
    """
    This class is typically used to represent a hierarchy of institutions,
    faculties and departments.


    .. attribute:: parentnode

        A django.db.models.ForeignKey_ that points to the parent node, which
        is always a `Node`_.

    .. attribute:: admins

        A django.db.models.ManyToManyField_ that holds all the admins of the
        `Node`_.

    .. attribute:: child_nodes

        A set of child_nodes of type `Node`_ for this node

    .. attribute:: subjects

<<<<<<< HEAD
        A set of subjects for this node
=======
        A set of :class:`subjects <devilry.apps.core.models.Subject>` for this node
>>>>>>> 23aafa4b

    .. attribute:: etag

       A DateTimeField containing the etag for this object.

    """
    short_name = ShortNameField()
    long_name = LongNameField()
    parentnode = models.ForeignKey('self', blank=True, null=True,
                                   related_name='child_nodes',
                                   verbose_name=_('Parent'))
    admins = models.ManyToManyField(User, blank=True)
    etag = models.DateTimeField(auto_now_add=True)

    class Meta:
        app_label = 'core'
        verbose_name = _('Node')
        verbose_name_plural = _('Nodes')
        unique_together = ('short_name', 'parentnode')
        ordering = ['short_name']

    def _can_save_id_none(self, user_obj):
        if self.parentnode != None and self.parentnode.is_admin(user_obj):
            return True
        else:
            return False

    def get_path(self):
        if self.parentnode:
            return self.parentnode.get_path() + "." + self.short_name
        else:
            return self.short_name

    def iter_childnodes(self):
        """
        Recursively iterates over all child nodes, and their child nodes.
        For a list of direct child nodes, use atribute child_nodes instead.
        """
        for node in Node.objects.filter(parentnode=self):
            yield node
            for c in node.iter_childnodes():
                yield c

    def clean(self, *args, **kwargs):
        """Validate the node, making sure it does not do something stupid.

        Always call this before save()! Read about validation here:
        http://docs.djangoproject.com/en/dev/ref/models/instances/#id1

        Raises ValidationError if:

            - The node is it's own parent.
            - The node is the child of itself or one of its childnodes.
        """
        if self.parentnode == self:
            raise ValidationError(_('A node can not be it\'s own parent.'))

        if not self.short_name:
            raise ValidationError(_('Short Name is a required attribute.'))

        greater_than_count = 1
        if self.id == None:
            greater_than_count = 0

        if self.parentnode:
            if Node.objects.filter(short_name=self.short_name).\
                   filter(parentnode__pk=self.parentnode.id).count() > greater_than_count:
                raise ValidationError(_('A node can not have the same '\
                                        'short name as another within the same parent.'))
        else:
            if Node.objects.filter(short_name=self.short_name).\
                   filter(parentnode=None).count() > greater_than_count:
                raise ValidationError(_('A root node can not have the same '\
                                        'short name as another root node.'))
        for node in self.iter_childnodes():
            if node == self.parentnode:
                raise ValidationError(_('A node can not be the child of one of it\'s own children.'))
        super(Node, self).clean(*args, **kwargs)

    @classmethod
    def _get_nodepks_where_isadmin(cls, user_obj):
        """ Get a list with the primary key of all nodes where the given
        `user_obj` is admin. """
        admnodes = Node.objects.filter(admins=user_obj)
        l = []
        def add_admnodes(admnodes):
            for a in admnodes.all():
                l.append(a.pk)
                add_admnodes(a.child_nodes)
        add_admnodes(admnodes)
        return l

    @classmethod
    def q_is_admin(cls, user_obj):
        return Q(pk__in=cls._get_nodepks_where_isadmin(user_obj))<|MERGE_RESOLUTION|>--- conflicted
+++ resolved
@@ -30,11 +30,7 @@
 
     .. attribute:: subjects
 
-<<<<<<< HEAD
-        A set of subjects for this node
-=======
         A set of :class:`subjects <devilry.apps.core.models.Subject>` for this node
->>>>>>> 23aafa4b
 
     .. attribute:: etag
 
