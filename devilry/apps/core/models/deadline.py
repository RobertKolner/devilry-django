from django.utils.translation import ugettext as _
from django.core.exceptions import ValidationError, PermissionDenied
from django.db import models
from django.db.models import Q

from datetime import datetime

from abstract_is_examiner import AbstractIsExaminer
from abstract_is_candidate import AbstractIsCandidate
from assignment_group import AssignmentGroup
from abstract_is_admin import AbstractIsAdmin

from node import Node


class Deadline(models.Model, AbstractIsAdmin, AbstractIsExaminer, AbstractIsCandidate):
    """
    .. attribute:: assignment_group

        The assignment group where the deadline is registered.

    .. attribute:: deadline

        The deadline a DateTimeField.

    .. attribute:: text

        A optional deadline text.

   .. attribute:: deliveries

        A django ``RelatedManager`` that holds the :class:`deliveries
        <Delivery>` on this group.

   .. attribute:: status

        The status of this deadline. The data can be deduces from other data in the database, but
        since this requires complex queries, we store it as a integer
        instead, with the following values:

            0. No deliveries
            1. Has deliveries
            2. Corrected, not published
            3. Corrected and published

    .. attribute:: feedbacks_published

        If this boolean field is ``True``, the student can see all
        :class:`StaticFeedback` objects associated with this Deadline through a
        :class:`Delivery`. See also :attr:`Assignment.examiners_publish_feedbacks_directly`.
    """
    status = models.PositiveIntegerField(
            default = 0,
            choices = enumerate(AssignmentGroup.status_mapping),
            verbose_name = _('Status'))
    assignment_group = models.ForeignKey(AssignmentGroup,
            related_name='deadlines') 
    deadline = models.DateTimeField()
    text = models.TextField(blank=True, null=True)
    is_head = models.BooleanField(default=False)
    deliveries_available_before_deadline = models.BooleanField(default=False)
    feedbacks_published = models.BooleanField(default=False)

    class Meta:
        app_label = 'core'
        verbose_name = _('Deadline')
        verbose_name_plural = _('Deadlines')
        ordering = ['-deadline']

    def _get_status_from_qry(self):
        """Get status for active deadline"""
        if self.deliveries.all().count == 0:
            return AssignmentGroup.NO_DELIVERIES
        else:
            deliveries_with_feedback = [delivery for delivery in self.deliveries.all() \
                                        if delivery.feedbacks.all().count() > 0]
            if deliveries_with_feedback:
                if self.feedbacks_published:
                    return AssignmentGroup.CORRECTED_AND_PUBLISHED
                else:
                    return AssignmentGroup.CORRECTED_NOT_PUBLISHED
            else:
                return AssignmentGroup.HAS_DELIVERIES

    def _update_status(self):
        """ Query for the correct status, and set :attr:`status`. """
        self.status = self._get_status_from_qry()
    
    def clean(self, *args, **kwargs):
        """Validate the deadline.

        Always call this before save()! Read about validation here:
        http://docs.djangoproject.com/en/dev/ref/models/instances/#id1

        Raises ValidationError if:

            - ``deadline`` is before ``Assignment.publishing_time``. 
            - ``deadline`` is not before ``Period.end_time``.
        """
        if self.deadline != None:
            if self.deadline < self.assignment_group.parentnode.publishing_time:
                raise ValidationError(_('Deadline cannot be before publishing time.'))
            
            if self.deadline > self.assignment_group.parentnode.parentnode.end_time:
                raise ValidationError(
                    _("Deadline must be within it's period (%(period)s)."
                      % dict(period=unicode(self.assignment_group.parentnode.parentnode))))
        super(Deadline, self).clean(*args, **kwargs)

    def __unicode__(self):
        return unicode(self.deadline)

    #TODO delete this?
    #def is_old(self):
        #""" Return True if :attr:`deadline` expired. """
        #return self.deadline < datetime.now()

    #TODO delete this?
    #def delete(self, *args, **kwargs):
        #""" Prevent deletion if this is the head deadline """
        #if self.is_head:
            #raise PermissionDenied()
        #super(Deadline, self).delete(*args, **kwargs)

    @classmethod
    def q_is_admin(cls, user_obj):
        return Q(assignment_group__parentnode__admins=user_obj) | \
            Q(assignment_group__parentnode__parentnode__admins=user_obj) | \
            Q(assignment_group__parentnode__parentnode__parentnode__admins=user_obj) | \
            Q(assignment_group__parentnode__parentnode__parentnode__parentnode__pk__in=Node._get_nodepks_where_isadmin(user_obj))

    @classmethod
<<<<<<< HEAD
=======
    def where_is_admin_or_superadmin(cls, user_obj):
        return cls.objects.filter(cls.q_is_admin(user_obj))
    
    @classmethod
    def q_published(cls, old=True, active=True):
        now = datetime.now()
        q = Q(assignment_group__parentnode__publishing_time__lt = now)
        if not active:
            q &= ~Q(assignment_group__parentnode__parentnode__end_time__gte = now)
        if not old:
            q &= ~Q(assignment_group__parentnode__parentnode__end_time__lt = now)
        return q

    @classmethod
>>>>>>> cf285ba6
    def q_is_examiner(cls, user_obj):
        return Q(assignment_group__examiners=user_obj)<|MERGE_RESOLUTION|>--- conflicted
+++ resolved
@@ -130,11 +130,9 @@
             Q(assignment_group__parentnode__parentnode__parentnode__parentnode__pk__in=Node._get_nodepks_where_isadmin(user_obj))
 
     @classmethod
-<<<<<<< HEAD
-=======
     def where_is_admin_or_superadmin(cls, user_obj):
         return cls.objects.filter(cls.q_is_admin(user_obj))
-    
+
     @classmethod
     def q_published(cls, old=True, active=True):
         now = datetime.now()
@@ -146,6 +144,5 @@
         return q
 
     @classmethod
->>>>>>> cf285ba6
     def q_is_examiner(cls, user_obj):
         return Q(assignment_group__examiners=user_obj)