from datetime import datetime

from django.utils.translation import ugettext as _
from django.db import models
from django.db.models import Q
from django.contrib.auth.models import User

from abstract_is_examiner import AbstractIsExaminer
from abstract_is_candidate import AbstractIsCandidate
from delivery import Delivery

class StaticFeedback(models.Model, AbstractIsExaminer, AbstractIsCandidate):
    """ Represents a feedback for a `Delivery`_.

    Each delivery can have zero or more feedbacks. Each StaticFeedback object stores
    static data that an examiner has published on a delivery. StaticFeedback is
    created and edited in a *grade+feedback editor* in a *grade plugin*, and
    when an examiner choose to publish feedback, a static copy of the data
    he/she created in the *grade+feedback editor* is stored in a StaticFeedback.

    Feedbacks are only visible to students when
    :attr:`Deadline.feedbacks_published` on the related deadline is ``True``.
    Feedbacks are related to Deadlines through its :attr:`delivery`.

    Students are presented with the last feedback on a delivery, however they
    can browse every StaticFeedback on their deliveries. This history is to protect
    the student from administrators or examiners that change published
    feedback to avoid that a student can make an issue out of a bad feedback.

    .. attribute:: rendered_view

        The rendered HTML view.

    .. attribute:: saved_by

       The django.contrib.auth.models.User_ that created the StaticFeedback.

    .. attribute:: save_timestamp

       Date/time when this feedback was created.

    .. attribute:: delivery

       A django.db.models.ForeignKey_ that points to the `Delivery`_ where this feedback belongs.

    .. attribute:: grade

        The grade as a short string (max 12 chars).

    .. attribute:: points

        The number of points (integer).

    .. attribute:: is_passing_grade

        Boolean is passing grade?
    """
    delivery = models.ForeignKey(Delivery, related_name='feedbacks')
    rendered_view = models.TextField()
    grade = models.CharField(max_length=12)
    points = models.PositiveIntegerField(help_text = _('Number of points given on this feedback.'))
    is_passing_grade = models.BooleanField()
    save_timestamp = models.DateTimeField(auto_now=True, blank=False, null=False)
    saved_by = models.ForeignKey(User, blank=False, null=False)


    class Meta:
        app_label = 'core'
        verbose_name = _('Static feedback')
        verbose_name_plural = _('Static feedbacks')
        ordering = ['-save_timestamp']

<<<<<<< HEAD
    #TODO delete this?
    #@classmethod
    #def q_is_candidate(cls, user_obj):
    #    """
    #    Returns a django.models.Q object matching Deliveries where
    #    the given student is candidate.
    #    """
    #    return Q(delivery__assignment_group__candidates__student=user_obj)

    #TODO delete this?
    #@classmethod
    #def q_published(cls, old=True, active=True):
        #now = datetime.now()
        #q = Q(delivery__assignment_group__parentnode__publishing_time__lt = now)
        #if not active:
            #q &= ~Q(deliver__assignment_group__parentnode__parentnode__end_time__gte = now)
        #if not old:
            #q &= ~Q(delivery__assignment_group__parentnode__parentnode__end_time__lt = now)
        #return q

    #TODO delete this?
    #@classmethod
    #def q_is_examiner(cls, user_obj):
    #    """
    #    Returns a django.models.Q object matching Feedbacks where
    #    the given student is candidate.
    #    """
    #    return Q(delivery__assignment_group__examiners=user_obj)
=======
    @classmethod
    def q_is_candidate(cls, user_obj):
        """
        Returns a django.models.Q object matching Deliveries where
        the given student is candidate.
        """
        return Q(delivery__assignment_group__candidates__student=user_obj)

    @classmethod
    def q_published(cls, old=True, active=True):
        now = datetime.now()
        q = Q(delivery__assignment_group__parentnode__publishing_time__lt = now)
        if not active:
            q &= ~Q(delivery__assignment_group__parentnode__parentnode__end_time__gte = now)
        if not old:
            q &= ~Q(delivery__assignment_group__parentnode__parentnode__end_time__lt = now)
        return q

    @classmethod
    def q_is_examiner(cls, user_obj):
        """
        Returns a django.models.Q object matching Feedbacks where
        the given student is candidate.
        """
        return Q(delivery__assignment_group__examiners=user_obj)
>>>>>>> 160874fb

    def _publish_if_allowed(self):
        assignment = self.delivery.assignment_group.parentnode
        if assignment.examiners_publish_feedbacks_directly:
            deadline = self.delivery.deadline_tag
            deadline.feedbacks_published = True
            deadline.save()

    def save(self, *args, **kwargs):
        super(StaticFeedback, self).save(*args, **kwargs)
        self._publish_if_allowed()

    def __unicode__(self):
        return "StaticFeedback on %s" % self.delivery


def update_deadline_and_assignmentgroup_status(delivery):
    delivery.deadline_tag._update_status()
    delivery.deadline_tag.save()
    delivery.assignment_group._update_status()
    delivery.assignment_group.save()

def feedback_update_assignmentgroup_status_handler(sender, **kwargs):
    feedback = kwargs['instance']
    update_deadline_and_assignmentgroup_status(feedback.delivery)

from django.db.models.signals import post_save
post_save.connect(feedback_update_assignmentgroup_status_handler,
                  sender=StaticFeedback)<|MERGE_RESOLUTION|>--- conflicted
+++ resolved
@@ -70,36 +70,6 @@
         verbose_name_plural = _('Static feedbacks')
         ordering = ['-save_timestamp']
 
-<<<<<<< HEAD
-    #TODO delete this?
-    #@classmethod
-    #def q_is_candidate(cls, user_obj):
-    #    """
-    #    Returns a django.models.Q object matching Deliveries where
-    #    the given student is candidate.
-    #    """
-    #    return Q(delivery__assignment_group__candidates__student=user_obj)
-
-    #TODO delete this?
-    #@classmethod
-    #def q_published(cls, old=True, active=True):
-        #now = datetime.now()
-        #q = Q(delivery__assignment_group__parentnode__publishing_time__lt = now)
-        #if not active:
-            #q &= ~Q(deliver__assignment_group__parentnode__parentnode__end_time__gte = now)
-        #if not old:
-            #q &= ~Q(delivery__assignment_group__parentnode__parentnode__end_time__lt = now)
-        #return q
-
-    #TODO delete this?
-    #@classmethod
-    #def q_is_examiner(cls, user_obj):
-    #    """
-    #    Returns a django.models.Q object matching Feedbacks where
-    #    the given student is candidate.
-    #    """
-    #    return Q(delivery__assignment_group__examiners=user_obj)
-=======
     @classmethod
     def q_is_candidate(cls, user_obj):
         """
@@ -125,7 +95,6 @@
         the given student is candidate.
         """
         return Q(delivery__assignment_group__examiners=user_obj)
->>>>>>> 160874fb
 
     def _publish_if_allowed(self):
         assignment = self.delivery.assignment_group.parentnode
@@ -152,6 +121,12 @@
     feedback = kwargs['instance']
     update_deadline_and_assignmentgroup_status(feedback.delivery)
 
-from django.db.models.signals import post_save
+def feedback_grade_delete_handler(sender, **kwargs):
+    feedback = kwargs['instance']
+    if feedback.grade != None:
+        feedback.grade.delete()
+
+from django.db.models.signals import pre_delete, post_save
+pre_delete.connect(feedback_grade_delete_handler, sender=StaticFeedback)
 post_save.connect(feedback_update_assignmentgroup_status_handler,
                   sender=StaticFeedback)