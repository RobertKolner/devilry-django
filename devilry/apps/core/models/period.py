--- conflicted
+++ resolved
@@ -43,17 +43,10 @@
 
     .. attribute:: assignments
 
-<<<<<<< HEAD
-        A set of assignments for this period 
-
-    .. attribute:: etag
-
-=======
         A set of :class:`assignments <devilry.apps.core.models.Assignment>` for this period.
 
     .. attribute:: etag
 
->>>>>>> 23aafa4b
        A DateTimeField containing the etag for this object.
 
     """
