--- conflicted
+++ resolved
@@ -32,13 +32,8 @@
 
     # TODO unique within assignment as an option.
     candidate_id = models.CharField(max_length=30, blank=True, null=True)
-<<<<<<< HEAD
-
-    identifier = models.CharField(max_length=30)
-=======
     identifier = models.CharField(max_length=30)
     etag = models.DateTimeField(auto_now_add=True)
->>>>>>> 408d74b1
 
     def get_identifier(self):
         """
