--- conflicted
+++ resolved
@@ -32,12 +32,8 @@
 
     # TODO unique within assignment as an option.
     candidate_id = models.CharField(max_length=30, blank=True, null=True)
-<<<<<<< HEAD
-
     identifier = models.CharField(max_length=30)
-=======
     etag = models.DateTimeField(auto_now_add=True)
->>>>>>> 61789164
 
     def get_identifier(self):
         """
