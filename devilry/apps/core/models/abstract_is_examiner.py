--- conflicted
+++ resolved
@@ -2,37 +2,27 @@
     """ Abstract class implemented by all classes where it is natural to
     need to check if a user is examiner. """
 
-<<<<<<< HEAD
-    #TODO delete this?
-    #@classmethod
-    #def q_published(cls, old=True, active=True):
-        #"""
-        #Return a django.models.Q object which matches all items of this type
-        #where :attr:`Assignment.publishing_time` is in the future.
-=======
     @classmethod
     def q_published(cls, old=True, active=True):
         """
         Return a django.models.Q object which matches all items of this type
         where :attr:`Assignment.publishing_time` is in the past.
->>>>>>> 160874fb
 
-        #:param old: Include assignments where :attr:`Period.end_time`
-            #is in the past?
-        #:param active: Include assignments where :attr:`Period.end_time`
-            #is in the future?
-        #"""
-        #raise NotImplementedError()
+        :param old: Include assignments where :attr:`Period.end_time`
+            is in the past?
+        :param active: Include assignments where :attr:`Period.end_time`
+            is in the future?
+        """
+        raise NotImplementedError()
 
 
-    #TODO delete this?
-    #@classmethod
-    #def q_is_examiner(cls, user_obj):
-        #"""
-        #Return a django.models.Q object which matches items
-        #where the given user is examiner.
-        #"""
-        #raise NotImplementedError()
+    @classmethod
+    def q_is_examiner(cls, user_obj):
+        """
+        Return a django.models.Q object which matches items
+        where the given user is examiner.
+        """
+        raise NotImplementedError()
 
 
     @classmethod
