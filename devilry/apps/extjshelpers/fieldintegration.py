#from django.db.models import fields
from django.db.models.fields.related import ForeignKey
from django.db.models import fields
from comboboxintegration import restfulcls_to_extjscombobox_xtype
from datepickerintegration import restfulcls_to_datepicker_xtype

#def find_foreign_field(model, path):
    #fieldname = path.pop(0)
    #field = model._meta.get_field_by_name(fieldname)[0]
    #if isinstance(field, ForeignKey):
        #model = field.related.parent_model
        #return find_foreign_field(model, path)
    #else:
        #return field


def djangofield_to_extjs_xtype(djangofield, foreignkey_restfulcls):
    if isinstance(djangofield, ForeignKey):
        return restfulcls_to_extjscombobox_xtype(foreignkey_restfulcls)
    elif isinstance(djangofield, fields.DateTimeField):
        return restfulcls_to_datepicker_xtype()
    elif isinstance(djangofield, fields.BooleanField):
        return "xtype: 'checkbox'"
    else:
        return "xtype: 'textfield'"


def djangofield_to_extjsformfield(model, fieldname, foreignkey_restfulcls):
<<<<<<< HEAD
    if "__" in fieldname:
        real_fieldname = fieldname.split('__')[0]
    else:
        real_fieldname = fieldname
    #!!! INTERNAL DJANGO
    field = model._meta.get_field_by_name(real_fieldname)[0]
=======
    field = model._meta.get_field_by_name(fieldname)[0] #!!! INTERNAL DJANGO
>>>>>>> 408d74b1
    xtype = djangofield_to_extjs_xtype(field, foreignkey_restfulcls)
    extfield = '{{ name: "{fieldname}", fieldLabel: "{field.verbose_name}", '\
            '{xtype} }}'.format(fieldname=fieldname, field=field,
                                    xtype=xtype)
    return extfield<|MERGE_RESOLUTION|>--- conflicted
+++ resolved
@@ -26,16 +26,7 @@
 
 
 def djangofield_to_extjsformfield(model, fieldname, foreignkey_restfulcls):
-<<<<<<< HEAD
-    if "__" in fieldname:
-        real_fieldname = fieldname.split('__')[0]
-    else:
-        real_fieldname = fieldname
-    #!!! INTERNAL DJANGO
-    field = model._meta.get_field_by_name(real_fieldname)[0]
-=======
     field = model._meta.get_field_by_name(fieldname)[0] #!!! INTERNAL DJANGO
->>>>>>> 408d74b1
     xtype = djangofield_to_extjs_xtype(field, foreignkey_restfulcls)
     extfield = '{{ name: "{fieldname}", fieldLabel: "{field.verbose_name}", '\
             '{xtype} }}'.format(fieldname=fieldname, field=field,
