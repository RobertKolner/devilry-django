--- conflicted
+++ resolved
@@ -3,12 +3,8 @@
 from ..modelintegration import (restfulcls_to_extjsmodel, get_extjs_modelname,
                                 restfulcls_to_extjscomboboxmodel)
 from ..storeintegration import restfulcls_to_extjsstore
-<<<<<<< HEAD
-from ..formintegration import restfulcls_to_extjsformitems
-=======
 from ..formintegration import (restfulcls_to_extjsformitems,
                                restfulcls_to_foreignkeylist)
->>>>>>> 408d74b1
 
 register = template.Library()
 
@@ -26,17 +22,6 @@
 def extjs_combobox_model(restfulcls):
     js = restfulcls_to_extjscomboboxmodel(restfulcls)
     return mark_safe(js)
-<<<<<<< HEAD
-
-@register.filter
-def extjs_store(restfulcls):
-    js = restfulcls_to_extjsstore(restfulcls)
-    return mark_safe(js)
-
-@register.filter
-def extjs_form_items(restfulcls):
-    js = restfulcls_to_extjsformitems(restfulcls)
-=======
 
 @register.filter
 def extjs_store(restfulcls, pagesize=None):
@@ -51,7 +36,6 @@
 @register.filter
 def extjs_foreignkeys(restfulcls):
     js = restfulcls_to_foreignkeylist(restfulcls)
->>>>>>> 408d74b1
     return mark_safe(js)
 
 @register.filter
