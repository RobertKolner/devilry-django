/**
 *
 * Requires the following definitions in the django template:
 *
 *     {{ restfulapi.RestfulSimplifiedAssignmentGroup|extjs_model:"subject,period,assignment,users" }};
 *    
 *     {{ restfulapi.RestfulSimplifiedDelivery|extjs_model:"deadline,assignment_group" }};
 *     {{ restfulapi.RestfulSimplifiedDelivery|extjs_store }};
 *    
 *     {{ restfulapi.RestfulSimplifiedStaticFeedback|extjs_model }};
 *     {{ restfulapi.RestfulSimplifiedStaticFeedback|extjs_store }};
 *    
 *     {{ restfulapi.RestfulSimplifiedFileMeta|extjs_model }};
 *     {{ restfulapi.RestfulSimplifiedFileMeta|extjs_store }};
 *    
 *     {# These are used by the grade editor and only required is canExamine is true #}
 *     {{ gradeeditors.RestfulSimplifiedConfig|extjs_model }};
 *     {{ gradeeditors.RestfulSimplifiedFeedbackDraft|extjs_model }};
 *     {{ gradeeditors.RestfulSimplifiedFeedbackDraft|extjs_store }};
 *
 * The ones from ``restfulapi`` are for core classes, while the ones from
 * ``gradeeditors`` is from ``devilry.apps.gradeeditors``. You can dump this
 * code into the django template using:
 *
 *     {% include "extjshelpers/AssignmentGroupOverviewExtjsClasses.django.html" %}
 */
Ext.define('devilry.extjshelpers.assignmentgroup.AssignmentGroupOverview', {
    extend: 'Ext.panel.Panel',
    alias: 'widget.assignmentgroupoverview',
    cls: 'widget-assignmentgroupoverview',
    requires: [
        'devilry.extjshelpers.assignmentgroup.DeliveryInfo',
        'devilry.extjshelpers.assignmentgroup.AssignmentGroupDetailsPanel',
        'devilry.extjshelpers.assignmentgroup.DeadlineListing',
        'devilry.extjshelpers.assignmentgroup.StaticFeedbackInfo',
        'devilry.extjshelpers.assignmentgroup.StaticFeedbackEditor',
        'devilry.extjshelpers.assignmentgroup.AssignmentGroupTitle',
        'devilry.extjshelpers.SingleRecordContainer'
    ],

    headingTpl: Ext.create('Ext.XTemplate',
        '<div class="treeheader">',
        '   <div class="level1">{parentnode__parentnode__parentnode__long_name}</div>',
        '   <div class="level2">{parentnode__parentnode__long_name}</div>',
        '   <div class="level3">{parentnode__long_name}</div>',
        '<div>'
    ),

    config: {
        /**
         * @cfg
        * ID of the div to render title to. Defaults to 'content-heading'.
        */
        renderTitleTo: 'content-heading',

        /**
         * @cfg
        * ID of the div to render the body to. Defaults to 'content-main'.
        */
        renderTo: 'content-main',

        /**
         * @cfg
         * Enable creation of new feedbacks? Defaults to ``false``.
         * See: {@link devilry.extjshelpers.assignmentgroup.DeliveryInfo#canExamine}.
         *
         * When this is ``true``, the authenticated user still needs to have
         * permission to POST new feedbacks for the view to work.
         */
        canExamine: false,

        /**
         * @cfg
         * AssignmentGroup ID.
         */
        assignmentgroupid: undefined,

        /**
         * @cfg
         * Use the administrator RESTful interface to store drafts? If this is
         * ``false``, we use the examiner RESTful interface.
         */
        isAdministrator: false
    },

    constructor: function(config) {
        this.initConfig(config);
        this.callParent([config]);
    },


    initComponent: function() {
        this.createAttributes();
        this.createLayout();
        this.callParent(arguments);
        this.loadAssignmentgroupRecord();
        this.selectDeliveryIfInQueryString();
    },

    /**
     * @private
     */
    createAttributes: function() {
        this.assignmentgroup_recordcontainer = Ext.create('devilry.extjshelpers.SingleRecordContainer');
        this.delivery_recordcontainer = Ext.create('devilry.extjshelpers.SingleRecordContainer');
        this.gradeeditor_config_recordcontainer = Ext.create('devilry.extjshelpers.SingleRecordContainer');

        Ext.create('devilry.extjshelpers.assignmentgroup.AssignmentGroupTitle', {
            renderTo: this.renderTitleTo,
            singlerecordontainer: this.assignmentgroup_recordcontainer
        });

        this.role = !this.canExamine? 'student': this.isAdministrator? 'administrator': 'examiner';
        this.assignmentgroupmodel = Ext.ModelManager.getModel(this.getSimplifiedClassName('SimplifiedAssignmentGroup'));
        this.deliverymodel = Ext.ModelManager.getModel(this.getSimplifiedClassName('SimplifiedDelivery'));
        this.filemetastore = Ext.data.StoreManager.lookup(this.getSimplifiedClassName('SimplifiedFileMetaStore'));
        this.staticfeedbackstore = Ext.data.StoreManager.lookup(this.getSimplifiedClassName('SimplifiedStaticFeedbackStore'));

        if(this.canExamine) {
            this.gradeeditor_config_model = Ext.ModelManager.getModel(Ext.String.format(
                'devilry.apps.gradeeditors.simplified.{0}.SimplifiedConfig',
                this.role
            ));
        }
    },

    /**
     * @private
     */
    loadAssignmentgroupRecord: function() {
        this.assignmentgroupmodel.load(this.assignmentgroupid, {
            scope: this,
            success: function(record) {
                this.assignmentgroup_recordcontainer.setRecord(record);
                this.loadGradeEditorConfigModel();
            },
            failure: function() {
                // TODO: Handle errors
            }
        });
    },

    /**
     * @private
     */
    loadGradeEditorConfigModel: function() {
        if(this.canExamine) {
            this.gradeeditor_config_model.load(this.assignmentgroup_recordcontainer.record.data.parentnode, {
                scope: this,
                success: function(record) {
                    this.gradeeditor_config_recordcontainer.setRecord(record);
                },
                failure: function() {
                    // TODO: Handle errors
                }
            });
        }
    },

    /**
     * @private
     */
    getSimplifiedClassName: function(name) {
        var classname = Ext.String.format(
            'devilry.apps.{0}.simplified.{1}',
            this.role, name
        );
        return classname;
    },

    /**
     * @private
     */
    createLayout: function() {
        this.onOtherDeliveriesBtn = Ext.ComponentManager.create({
            xtype: 'button',
            menu: [], // To get an arrow
            text: 'Other deliveries/deadlines',
            scale: 'large',
            enableToggle: true,
            listeners: {
                scope: this,
                click: this.onOtherDeliveries
            }
        });
        Ext.apply(this, {
            //width: 1000,
            //height: 800,
<<<<<<< HEAD
            tbar: [this.onOtherDeliveriesBtn, '->', {
=======
            tbar: [{
                xtype: 'button',
                id: 'tooltip-other-deliveries',
                menu: [], // To get an arrow
                text: 'Other deliveries/deadlines',
                scale: 'large',
                enableToggle: true,
                listeners: {
                    scope: this,
                    click: this.onOtherDeliveries
                }
            }, '->', {
>>>>>>> db6b3d9a
                xtype: 'deliveryinfo',
                delivery_recordcontainer: this.delivery_recordcontainer,
                filemetastore: this.filemetastore
            }],
            items: [{
                xtype: this.canExamine? 'staticfeedbackeditor': 'staticfeedbackinfo',
                staticfeedbackstore: this.staticfeedbackstore,
                delivery_recordcontainer: this.delivery_recordcontainer,
                isAdministrator: this.isAdministrator, // Only required by staticfeedbackeditor
                gradeeditor_config_recordcontainer: this.gradeeditor_config_recordcontainer // Only required by staticfeedbackeditor
            }]
        });
    },

    /**
     * @private
     */
    onOtherDeliveries: function(button) {
        if(!this.deliveriesWindow) {
            this.deliveriesWindow = Ext.create('Ext.window.Window', {
                title: 'Deliveries grouped by deadline',
                height: 500,
                width: 400,
                modal: true,
                layout: 'fit',
                closeAction: 'hide',
                items: {
                    xtype: 'deadlinelisting',
                    assignmentgroup_recordcontainer: this.assignmentgroup_recordcontainer,
                    delivery_recordcontainer: this.delivery_recordcontainer,
                    deliverymodel: this.deliverymodel,
                    enableDeadlineCreation: this.canExamine
                },
                listeners: {
                    scope: this,
                    close: function() {
                        this.onOtherDeliveriesBtn.toggle(false);
                    }
                }
            });
        }
        this.deliveriesWindow.show();
        if(button) {
            this.deliveriesWindow.alignTo(button, 'bl', [0, 0]);
        }
    },

    /**
     * @private
     */
    selectDeliveryIfInQueryString: function() {
        var query = Ext.Object.fromQueryString(window.location.search);
        if(query.deliveryid) {
            var deliveryid = parseInt(query.deliveryid);
            this.deliverymodel.load(deliveryid, {
                scope: this,
                success: function(record) {
                    if(this.assignmentgroupid == record.data.deadline__assignment_group) {
                        this.delivery_recordcontainer.setRecord(record);
                    } else {
                        throw Ext.String.format(
                            'Delivery {0} is not in AssignmentGroup {1}',
                            deliveryid,
                            this.assignmentgroupid
                        );
                    }
                },
                failure: function() {
                    // TODO: Handle errors
                }
            });
        } else {
            this.onOtherDeliveries();
        }
    }
});<|MERGE_RESOLUTION|>--- conflicted
+++ resolved
@@ -175,6 +175,7 @@
         this.onOtherDeliveriesBtn = Ext.ComponentManager.create({
             xtype: 'button',
             menu: [], // To get an arrow
+            id: 'tooltip-other-deliveries',
             text: 'Other deliveries/deadlines',
             scale: 'large',
             enableToggle: true,
@@ -186,22 +187,7 @@
         Ext.apply(this, {
             //width: 1000,
             //height: 800,
-<<<<<<< HEAD
             tbar: [this.onOtherDeliveriesBtn, '->', {
-=======
-            tbar: [{
-                xtype: 'button',
-                id: 'tooltip-other-deliveries',
-                menu: [], // To get an arrow
-                text: 'Other deliveries/deadlines',
-                scale: 'large',
-                enableToggle: true,
-                listeners: {
-                    scope: this,
-                    click: this.onOtherDeliveries
-                }
-            }, '->', {
->>>>>>> db6b3d9a
                 xtype: 'deliveryinfo',
                 delivery_recordcontainer: this.delivery_recordcontainer,
                 filemetastore: this.filemetastore
