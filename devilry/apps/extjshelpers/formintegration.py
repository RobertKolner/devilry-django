--- conflicted
+++ resolved
@@ -2,13 +2,6 @@
 
 from fieldintegration import djangofield_to_extjsformfield
 
-<<<<<<< HEAD
-def _iter_editfields(restfulcls):
-    for fieldname in restfulcls._meta.simplified._meta.resultfields.aslist():
-        extfield = djangofield_to_extjsformfield(restfulcls._meta.simplified._meta.model,
-                                                 fieldname,
-                                                 restfulcls._meta.get_foreignkey_fieldcls(fieldname))
-=======
 
 def _iter_editfields(restfulcls):
     fieldnames = restfulcls.EditForm.Meta.fields
@@ -17,15 +10,10 @@
         extfield = djangofield_to_extjsformfield(restfulcls._meta.simplified._meta.model,
                                                  fieldname,
                                                  foreignkey_restfulcls)
->>>>>>> 408d74b1
         yield extfield
 
 def restfulcls_to_extjsformitems(restfulcls):
     js = '[\n    {0}\n]'.format(',\n    '.join(_iter_editfields(restfulcls)))
-<<<<<<< HEAD
-    #print js
-    return js
-=======
     return js
 
 def restfulcls_to_foreignkeylist(restfulcls):
@@ -33,5 +21,4 @@
         foreignkeys = restfulcls._meta.foreignkey_fields.keys()
     else:
         foreignkeys = []
-    return json.dumps(foreignkeys)
->>>>>>> 408d74b1
+    return json.dumps(foreignkeys)