--- conflicted
+++ resolved
@@ -2,11 +2,7 @@
 from django.db.models import fields
 
 
-<<<<<<< HEAD
-def field_to_extjstype(field):
-=======
 def _djangofield_to_extjstype(field):
->>>>>>> 408d74b1
     """ Convert django field to extjs  field type. """
     if isinstance(field, fields.IntegerField):
         return dict(type='int')
@@ -49,11 +45,7 @@
     modelfields = []
     for fieldname, field in _iter_fields(restfulcls._meta.simplified,
                                          result_fieldgroups):
-<<<<<<< HEAD
-        exttype = field_to_extjstype(field)
-=======
         exttype = _djangofield_to_extjstype(field)
->>>>>>> 408d74b1
         exttype['name'] = fieldname
         modelfields.append(exttype)
     #for fieldname in restfulcls._meta.urlmap:
@@ -84,11 +76,7 @@
                       modelfields = json.dumps(modelfields),
                       idprop = 'id', # TODO: metaoption
                       resturl = restfulcls.get_rest_url(),
-<<<<<<< HEAD
-                      result_fieldgroups=','.join(result_fieldgroups))
-=======
                       js_result_fieldgroups=js_result_fieldgroups)
->>>>>>> 408d74b1
 
 
 def restfulcls_to_extjscomboboxmodel(restfulcls):
