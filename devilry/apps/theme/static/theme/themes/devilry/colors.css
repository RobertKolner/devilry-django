body {
	background-color: #fff;
	color: #222;
}

body>header {background-color: #000; color: #fff;}
body>header a#projectlink {color: #a00;}
body>header>nav {background-color: #111;}
body>header>nav a {color: #08C;}
body>header>nav a:hover {color: #05a;}
body>header>nav a:visited {color: #08C;}

body>#main {background-color: #f8f8f8;}

body>footer {
	color: #D4D2CE;
	border-top-color: 1px solid #ECEBE9;
	background-color: #fff;
}

body>footer a {
	color: #D4D2CE;
}
body>footer a:hover {
	color: #776B5F;
}
body>footer a:visited{
	color: #D4D2CE;
}

<<<<<<< HEAD
#main a {
    color: #0B5A9D;
}
#main a:visited {
=======
a {
    color: #0B5A9D;
}
a:visited {
>>>>>>> d8536217
    color: #6E0840;
}

#main span.unimportant {
    color: #444;
}

#main span.important {
    color: #111;
}
<|MERGE_RESOLUTION|>--- conflicted
+++ resolved
@@ -28,24 +28,17 @@
 	color: #D4D2CE;
 }
 
-<<<<<<< HEAD
-#main a {
-    color: #0B5A9D;
-}
-#main a:visited {
-=======
 a {
     color: #0B5A9D;
 }
 a:visited {
->>>>>>> d8536217
     color: #6E0840;
 }
 
-#main span.unimportant {
+.unimportant {
     color: #444;
 }
 
-#main span.important {
+.important {
     color: #111;
 }
