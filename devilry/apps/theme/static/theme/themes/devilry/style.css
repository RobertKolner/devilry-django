--- conflicted
+++ resolved
@@ -460,14 +460,11 @@
 .prettyviewpanel {
   margin-top: 30px; }
 
-<<<<<<< HEAD
-=======
 .studentsmanager .pointscolumn {
   font-size: 30px; }
 .studentsmanager .nofeedback {
   color: #aaa; }
 
->>>>>>> 42070271
 /**
  *
  * Footer
