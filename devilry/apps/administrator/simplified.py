from ...simplified import (SimplifiedModelApi, simplified_modelapi,
                           PermissionDenied, FieldSpec,
                           FilterSpecs, FilterSpec, ForeignFilterSpec)
from ..core import models

__all__ = ('SimplifiedNode', 'SimplifiedSubject', 'SimplifiedPeriod', 'SimplifiedAssignment')



class CanSaveBase(SimplifiedModelApi):
    @classmethod
    def write_authorize(cls, user, obj):
        if not obj.can_save(user):
            raise PermissionDenied()

    @classmethod
    def read_authorize(cls, user, obj):
        if not obj.can_save(user):
            raise PermissionDenied()

    @classmethod
    def create_searchqryset(cls, user, **kwargs):
        return cls._meta.model.where_is_admin_or_superadmin(user)


@simplified_modelapi
class SimplifiedNode(CanSaveBase):
    """ Simplified wrapper for :class:`devilry.apps.core.models.Node`. """
    class Meta:
        model = models.Node
        resultfields = FieldSpec('id', 'short_name', 'long_name', 'parentnode')
        searchfields = FieldSpec('short_name', 'long_name')
        methods = ['create', 'insecure_read_model', 'read', 'update', 'delete', 'search']
        filters = FilterSpecs(FilterSpec('parentnode'),
                              FilterSpec('short_name'),
                              FilterSpec('long_name'))

    @classmethod
    def create_searchqryset(cls, user):
        qryset = models.Node.where_is_admin_or_superadmin(user)
        return qryset


@simplified_modelapi
class SimplifiedSubject(CanSaveBase):
    """ Simplified wrapper for :class:`devilry.apps.core.models.Subject`. """
    class Meta:
        model = models.Subject
        resultfields = FieldSpec('id', 'short_name', 'long_name', 'parentnode')
        searchfields = FieldSpec('short_name', 'long_name')
        methods = ['create', 'insecure_read_model', 'read', 'update', 'delete', 'search']
        filters = FilterSpecs(FilterSpec('parentnode'),
                              FilterSpec('short_name'),
                              FilterSpec('long_name'),
                              ForeignFilterSpec('parentnode', # Node
                                                FilterSpec('paretnode'),
                                                FilterSpec('short_name'),
                                                FilterSpec('long_name')))


@simplified_modelapi
class SimplifiedPeriod(CanSaveBase):
    """ Simplified wrapper for :class:`devilry.apps.core.models.Period`. """
    class Meta:
        model = models.Period
        resultfields = FieldSpec('id', 'short_name', 'long_name', 'parentnode',
                'start_time', 'end_time',
                subject = ['parentnode__short_name', 'parentnode__long_name'])
        searchfields = FieldSpec('short_name', 'long_name', 'parentnode__short_name',
                'parentnode__long_name')
        methods = ['create', 'insecure_read_model', 'read', 'update', 'delete', 'search']
        filters = FilterSpecs(FilterSpec('parentnode'),
                              FilterSpec('short_name'),
                              FilterSpec('long_name'),
                              ForeignFilterSpec('parentnode', # Subject
                                                FilterSpec('paretnode'),
                                                FilterSpec('short_name'),
                                                FilterSpec('long_name')))


@simplified_modelapi
class SimplifiedAssignment(CanSaveBase):
    """ Simplified wrapper for :class:`devilry.apps.core.models.Assignment`. """
    class Meta:
        model = models.Assignment
<<<<<<< HEAD
        resultfields = FieldSpec('id', 'short_name', 'long_name',
                'publishing_time', 'parentnode',
=======
        resultfields = FieldSpec('id', 'short_name', 'long_name', 'parentnode', 'publishing_time',
>>>>>>> 9a3302d0
                                 period = ['parentnode__short_name',
                                           'parentnode__long_name',
                                           'parentnode__parentnode'],
                                 subject = ['parentnode__parentnode__short_name',
                                            'parentnode__parentnode__long_name'],
                                 pointfields = ['anonymous', 'must_pass', 'maxpoints',
                                                'attempts'])
        searchfields = FieldSpec('short_name', 'long_name',
                                'parentnode__short_name',
                                'parentnode__long_name',
                                'parentnode__parentnode__short_name',
                                'parentnode__parentnode__long_name')
        methods = ['create', 'insecure_read_model', 'read', 'update', 'delete', 'search']
        filters = FilterSpecs(FilterSpec('parentnode'),
                              FilterSpec('short_name'),
                              FilterSpec('long_name'),
                              ForeignFilterSpec('parentnode', # Period
                                                FilterSpec('paretnode'),
                                                FilterSpec('short_name'),
                                                FilterSpec('long_name')),
                              ForeignFilterSpec('parentnode__parentnode', # Subject
                                                FilterSpec('paretnode'),
                                                FilterSpec('short_name'),
                                                FilterSpec('long_name')))


@simplified_modelapi
class SimplifiedAssignmentGroup(CanSaveBase):
    class Meta:
        model = models.AssignmentGroup
        resultfields = FieldSpec('id', 'name', 'is_open', 'status', 'parentnode',
                                 users=['examiners__username', 'candidates__identifier'],
                                 assignment=['parentnode__long_name',
                                             'parentnode__short_name'],
                                 period=['parentnode__parentnode',
                                         'parentnode__parentnode__long_name',
                                         'parentnode__parentnode__short_name'],
                                 subject=['parentnode__parentnode__parentnode',
                                          'parentnode__parentnode__parentnode__long_name',
                                          'parentnode__parentnode__parentnode__short_name']
                                 )
        searchfields = FieldSpec('name',
                                 'examiners__username',
                                 'candidates__identifier',
                                 # assignment
                                 'parentnode__long_name',
                                 'parentnode__short_name',
                                 # period
                                 'parentnode__parentnode__long_name',
                                 'parentnode__parentnode__short_name',
                                 # subject
                                 'parentnode__parentnode__parentnode__long_name',
                                 'parentnode__parentnode__parentnode__short_name',
                                 )
        methods = ['create', 'insecure_read_model', 'read', 'update', 'delete', 'search']
        filters = FilterSpecs(FilterSpec('id'),
                              FilterSpec('parentnode'),
                              FilterSpec('short_name'),
                              FilterSpec('long_name'),
                              ForeignFilterSpec('parentnode', # Assignment
                                                FilterSpec('paretnode'),
                                                FilterSpec('short_name'),
                                                FilterSpec('long_name')),
                              ForeignFilterSpec('parentnode__parentnode', # Period
                                                FilterSpec('paretnode'),
                                                FilterSpec('short_name'),
                                                FilterSpec('long_name')),
                              ForeignFilterSpec('parentnode__parentnode__parentnode', # Subject
                                                FilterSpec('parentnode'),
                                                FilterSpec('short_name'),
                                                FilterSpec('long_name')))


@simplified_modelapi
class SimplifiedDelivery(CanSaveBase):
    class Meta:
        model = models.Delivery
        resultfields = FieldSpec('id', 'number', 'time_of_delivery', 'assignment_group',
                                 assignment_group=['assignment_group', 'assignment_group__name'],
                                 assignment=['assignment_group__parentnode',
                                             'assignment_group__parentnode__long_name',
                                             'assignment_group__parentnode__short_name'],
                                 period=['assignment_group__parentnode__parentnode',
                                         'assignment_group__parentnode__parentnode__long_name',
                                         'assignment_group__parentnode__parentnode__short_name'],
                                 subject=['assignment_group__parentnode__parentnode__parentnode',
                                          'assignment_group__parentnode__parentnode__parentnode__long_name',
                                          'assignment_group__parentnode__parentnode__parentnode__short_name'])
        searchfields = FieldSpec('number',
                                 # assignmentgroup
                                 'assignment_group__name',
                                 'assignment_group__examiners__username',
                                 'assignment_group__candidates__identifier',
                                 'assignment_group__examiners__username',
                                 'assignment_group__candidates__identifier',
                                 # assignment
                                 'assignment_group__parentnode__long_name',
                                 'assignment_group__parentnode__short_name',
                                 # period
                                 'assignment_group__parentnode__parentnode__long_name',
                                 'assignment_group__parentnode__parentnode__short_name',
                                 # subject
                                 'assignment_group__parentnode__parentnode__parentnode__long_name',
                                 'assignment_group__parentnode__parentnode__parentnode__short_name')
        methods = ['search', 'read']


@simplified_modelapi
class SimplifiedStaticFeedback(SimplifiedModelApi):
    class Meta:
        _subject_long     = 'delivery__assignment_group__parentnode__parentnode__parentnode__long_name'
        _subject_short    = 'delivery__assignment_group__parentnode__parentnode__parentnode__short_name'
        _subject_id       = 'delivery__assignment_group__parentnode__parentnode__parentnode__id'

        _period_long      = 'delivery__assignment_group__parentnode__parentnode__long_name'
        _period_short     = 'delivery__assignment_group__parentnode__parentnode__short_name'
        _period_id        = 'delivery__assignment_group__parentnode__parentnode__id'

        _assignment_long  = 'delivery__assignment_group__parentnode__long_name'
        _assignment_short = 'delivery__assignment_group__parentnode__short_name'
        _assignment_id    = 'delivery__assignment_group__parentnode__id'

        _delivery_time    = 'delivery__time_of_delivery'
        _delivery_number  = 'delivery__number'
        _delivery_delivered_by = 'delivery__delivered_by'
        _delivery_after_deadline = 'delivery__after_deadline'

        model = models.StaticFeedback
        resultfields = FieldSpec('id', 'grade', 'points', 'is_passing_grade',
                                 period=[_period_short, _period_long, _period_id],
                                 subject=[_subject_long, _subject_short, _subject_id],
                                 assignment=[_assignment_short, _assignment_long, _assignment_id],
                                 delivery=[_delivery_time, _delivery_number, ])
        searchfields = FieldSpec(_subject_short,
                                 _subject_long,
                                 _period_short,
                                 _period_long,
                                 _assignment_long,
                                 _assignment_short,
                                 _delivery_number,
                                 )
        methods = ['search', 'read']

    @classmethod
    def create_searchqryset(cls, user):
        return cls._meta.model.where_is_admin_or_superadmin(user)

    @classmethod
    def read_authorize(cls, user, obj):
        #TODO: Replace when issue #141 is resolved!
        if not user.is_superuser:
            if not obj.delivery.assignment_group.is_admin(user):
                raise PermissionDenied()


@simplified_modelapi
<<<<<<< HEAD
class SimplifiedDeadline(CanSaveAuthMixin):
=======
class SimplifiedDeadline(CanSaveBase):
>>>>>>> 9a3302d0
    class Meta:

        subject = ['assignment_group__parentnode__parentnode__parentnode',
                   'assignment_group__parentnode__parentnode__parentnode__long_name',
                   'assignment_group__parentnode__parentnode__parentnode__short_name']
        period = ['assignment_group__parentnode__parentnode',
                  'assignment_group__parentnode__parentnode__long_name',
                  'assignment_group__parentnode__parentnode__short_name']
        assignment = ['assignment_group__parentnode',
                      'assignment_group__parentnode__long_name',
                      'assignment_group__parentnode__short_name']
        assignmentgroup = ['assignment_group',
                           'assignment_group__candidates__identifier',
                           'assignment_group__examiners__username',
                           'assignment_group__status']

        model = models.Deadline
        resultfields = FieldSpec('id', 'status', 'deadline', 'text',
                                 'deliveries_available_before_deadline',
                                 'feedbacks_published', 'is_head',
                                 assignmentgroup=assignmentgroup,
                                 assignment=assignment,
                                 period=period,
                                 subject=subject
                                 )
        searchfields = FieldSpec('status', 'deadline',
                                 subject[1], subject[2],
                                 period[1], period[2],
                                 assignment[1], assignment[2],
                                 assignmentgroup[1], assignmentgroup[2], assignmentgroup[3]
                                 )
        methods = ['search', 'read', 'update', 'create', 'delete']<|MERGE_RESOLUTION|>--- conflicted
+++ resolved
@@ -83,12 +83,7 @@
     """ Simplified wrapper for :class:`devilry.apps.core.models.Assignment`. """
     class Meta:
         model = models.Assignment
-<<<<<<< HEAD
-        resultfields = FieldSpec('id', 'short_name', 'long_name',
-                'publishing_time', 'parentnode',
-=======
         resultfields = FieldSpec('id', 'short_name', 'long_name', 'parentnode', 'publishing_time',
->>>>>>> 9a3302d0
                                  period = ['parentnode__short_name',
                                            'parentnode__long_name',
                                            'parentnode__parentnode'],
@@ -245,11 +240,7 @@
 
 
 @simplified_modelapi
-<<<<<<< HEAD
-class SimplifiedDeadline(CanSaveAuthMixin):
-=======
 class SimplifiedDeadline(CanSaveBase):
->>>>>>> 9a3302d0
     class Meta:
 
         subject = ['assignment_group__parentnode__parentnode__parentnode',
