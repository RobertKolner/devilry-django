--- conflicted
+++ resolved
@@ -45,23 +45,13 @@
 
 
 @simplified_modelapi
-<<<<<<< HEAD
-class SimplifiedSubject(CanSaveAuthMixin):
-=======
 class SimplifiedSubject(CanSaveBase):
->>>>>>> 408d74b1
     """ Simplified wrapper for :class:`devilry.apps.core.models.Subject`. """
     class Meta:
         model = models.Subject
         resultfields = FieldSpec('id', 'short_name', 'long_name', 'parentnode')
         searchfields = FieldSpec('short_name', 'long_name')
         methods = ['create', 'insecure_read_model', 'read', 'update', 'delete', 'search']
-<<<<<<< HEAD
-
-
-@simplified_modelapi
-class SimplifiedPeriod(CanSaveAuthMixin):
-=======
         filters = FilterSpecs(FilterSpec('parentnode'),
                               FilterSpec('short_name'),
                               FilterSpec('long_name'),
@@ -73,7 +63,6 @@
 
 @simplified_modelapi
 class SimplifiedPeriod(CanSaveBase):
->>>>>>> 408d74b1
     """ Simplified wrapper for :class:`devilry.apps.core.models.Period`. """
     class Meta:
         model = models.Period
@@ -93,11 +82,7 @@
 
 
 @simplified_modelapi
-<<<<<<< HEAD
-class SimplifiedAssignment(CanSaveAuthMixin):
-=======
 class SimplifiedAssignment(CanSaveBase):
->>>>>>> 408d74b1
     """ Simplified wrapper for :class:`devilry.apps.core.models.Assignment`. """
     class Meta:
         model = models.Assignment
@@ -110,12 +95,6 @@
                                  pointfields = ['anonymous', 'must_pass', 'maxpoints',
                                                 'attempts'])
         searchfields = FieldSpec('short_name', 'long_name',
-<<<<<<< HEAD
-                                'parentnode__short_name', 
-                                'parentnode__long_name', 
-                                'parentnode__parentnode__short_name', 
-                                'parentnode__parentnode__long_name')
-=======
                                 'parentnode__short_name',
                                 'parentnode__long_name',
                                 'parentnode__parentnode__short_name',
@@ -162,7 +141,6 @@
                                  'parentnode__parentnode__parentnode__long_name',
                                  'parentnode__parentnode__parentnode__short_name',
                                  )
->>>>>>> 408d74b1
         methods = ['create', 'insecure_read_model', 'read', 'update', 'delete', 'search']
         filters = FilterSpecs(FilterSpec('id'),
                               FilterSpec('parentnode'),
@@ -252,73 +230,6 @@
                                  )
         methods = ['search', 'read']
 
-<<<<<<< HEAD
-
-@simplified_modelapi
-class SimplifiedAssignmentGroup(CanSaveAuthMixin):
-    class Meta:
-        model = models.AssignmentGroup
-        resultfields = FieldSpec('id', 'name', 'is_open', 'status',
-                                 users=['examiners__username', 'candidates__identifier'],
-                                 assignment=['parentnode__id',
-                                             'parentnode__long_name',
-                                             'parentnode__short_name'],
-                                 period=['parentnode__parentnode__id',
-                                         'parentnode__parentnode__long_name',
-                                         'parentnode__parentnode__short_name'],
-                                 subject=['parentnode__parentnode__parentnode__id',
-                                          'parentnode__parentnode__parentnode__long_name',
-                                          'parentnode__parentnode__parentnode__short_name']
-                                 )
-        searchfields = FieldSpec('name',
-                                 'examiners__username',
-                                 'candidates__identifier',
-                                 # assignment
-                                 'parentnode__long_name',
-                                 'parentnode__short_name',
-                                 # period
-                                 'parentnode__parentnode__long_name',
-                                 'parentnode__parentnode__short_name',
-                                 # subject
-                                 'parentnode__parentnode__parentnode__long_name',
-                                 'parentnode__parentnode__parentnode__short_name',
-                                 )
-        methods = ['create', 'insecure_read_model', 'read', 'update', 'delete', 'search']
-
-
-@simplified_modelapi
-class SimplifiedDelivery(CanSaveAuthMixin):
-    class Meta:
-        model = models.Delivery
-        resultfields = FieldSpec('id', 'number', 'time_of_delivery', 'assignment_group__id',
-                                 assignment_group=['assignment_group__id', 'assignment_group__name'],
-                                 assignment=['assignment_group__parentnode__id',
-                                             'assignment_group__parentnode__long_name',
-                                             'assignment_group__parentnode__short_name'],
-                                 period=['assignment_group__parentnode__parentnode__id',
-                                         'assignment_group__parentnode__parentnode__long_name',
-                                         'assignment_group__parentnode__parentnode__short_name'],
-                                 subject=['assignment_group__parentnode__parentnode__parentnode__id',
-                                          'assignment_group__parentnode__parentnode__parentnode__long_name',
-                                          'assignment_group__parentnode__parentnode__parentnode__short_name'])
-        searchfields = FieldSpec('number',
-                                 # assignmentgroup
-                                 'assignment_group__name',
-                                 'assignment_group__examiners__username',
-                                 'assignment_group__candidates__identifier',
-                                 'assignment_group__examiners__username',
-                                 'assignment_group__candidates__identifier',
-                                 # assignment
-                                 'assignment_group__parentnode__long_name',
-                                 'assignment_group__parentnode__short_name',
-                                 # period
-                                 'assignment_group__parentnode__parentnode__long_name',
-                                 'assignment_group__parentnode__parentnode__short_name',
-                                 # subject
-                                 'assignment_group__parentnode__parentnode__parentnode__long_name',
-                                 'assignment_group__parentnode__parentnode__parentnode__short_name')
-        methods = ['search', 'read']
-=======
     @classmethod
     def create_searchqryset(cls, user):
         return cls._meta.model.where_is_admin_or_superadmin(user)
@@ -364,5 +275,4 @@
                                  assignment[1], assignment[2],
                                  assignmentgroup[1], assignmentgroup[2], assignmentgroup[3]
                                  )
-        methods = ['search', 'read', 'update', 'create', 'delete']
->>>>>>> 408d74b1
+        methods = ['search', 'read', 'update', 'create', 'delete']