--- conflicted
+++ resolved
@@ -3,19 +3,11 @@
                            FilterSpecs, FilterSpec, ForeignFilterSpec, PatternFilterSpec)
 from ..core import models
 
-<<<<<<< HEAD
-from ..student.simplified import (SimplifiedNodeMetaMixin, SimplifiedSubjectMetaMixin,
-                                  SimplifiedPeriodMetaMixin, SimplifiedAssignmentMetaMixin,
-                                  SimplifiedAssignmentGroupMetaMixin, SimplifiedDeadlineMetaMixin,
-                                  SimplifiedDeliveryMetaMixin, SimplifiedStaticFeedbackMetaMixin,
-                                  SimplifiedFileMetaMetaMixin)
-=======
 from ..student.simplifiedmetabases import (SimplifiedNodeMetaMixin, SimplifiedSubjectMetaMixin,
                                            SimplifiedPeriodMetaMixin, SimplifiedAssignmentMetaMixin,
                                            SimplifiedAssignmentGroupMetaMixin, SimplifiedDeadlineMetaMixin,
                                            SimplifiedDeliveryMetaMixin, SimplifiedStaticFeedbackMetaMixin,
                                            SimplifiedFileMetaMetaMixin)
->>>>>>> 9bbfd384
 
 __all__ = ('SimplifiedNode', 'SimplifiedSubject', 'SimplifiedPeriod', 'SimplifiedAssignment')
 
