from ...simplified import simplified_modelapi, PermissionDenied, FieldSpec
from ..core import models

__all__ = ('SimplifiedNode', 'SimplifiedSubject', 'SimplifiedPeriod', 'SimplifiedAssignment')



class CanSaveAuthMixin(object):
    @classmethod
    def write_authorize(cls, user, obj):
        if not obj.can_save(user):
            raise PermissionDenied()

    @classmethod
    def read_authorize(cls, user, obj):
        if not obj.can_save(user):
            raise PermissionDenied()

    @classmethod
    def create_searchqryset(cls, user, **kwargs):
<<<<<<< HEAD
        qryset = cls._meta.model.where_is_admin_or_superadmin(user)
        parentnode_id = kwargs.pop('parentnode_id', None)
        if parentnode_id != None:
            qryset = qryset.filter(parentnode__id = parentnode_id)
        return qryset
=======
        return cls._meta.model.where_is_admin_or_superadmin(user)
>>>>>>> 7eb8335e


@simplified_modelapi
class SimplifiedNode(CanSaveAuthMixin):
    """ Simplified wrapper for :class:`devilry.apps.core.models.Node`. """
    class Meta:
        model = models.Node
        resultfields = FieldSpec('id', 'short_name', 'long_name', 'parentnode__id')
        searchfields = FieldSpec('short_name', 'long_name')
        methods = ['create', 'insecure_read_model', 'read', 'update', 'delete', 'search']

    @classmethod
    def create_searchqryset(cls, user, **kwargs):
        qryset = models.Node.where_is_admin_or_superadmin(user)
        parentnode_id = kwargs.pop('parentnode_id', 'DO_NOT_FILTER')
        if parentnode_id != "DO_NOT_FILTER":
            qryset = qryset.filter(parentnode__id = parentnode_id)
        return qryset


@simplified_modelapi
class SimplifiedSubject(CanSaveAuthMixin):
    """ Simplified wrapper for :class:`devilry.apps.core.models.Subject`. """
    class Meta:
        model = models.Subject
        resultfields = FieldSpec('id', 'short_name', 'long_name')
        searchfields = FieldSpec('short_name', 'long_name')
        methods = ['create', 'insecure_read_model', 'read', 'update', 'delete', 'search']


@simplified_modelapi
class SimplifiedPeriod(CanSaveAuthMixin):
    """ Simplified wrapper for :class:`devilry.apps.core.models.Period`. """
    class Meta:
        model = models.Period
        resultfields = FieldSpec('id', 'short_name', 'long_name', 'parentnode__id',
                'start_time', 'end_time',
                subject = ['parentnode__short_name', 'parentnode__long_name'])
        searchfields = FieldSpec('short_name', 'long_name', 'parentnode__short_name',
                'parentnode__long_name')
        methods = ['create', 'insecure_read_model', 'read', 'update', 'delete', 'search']


@simplified_modelapi
class SimplifiedAssignment(CanSaveAuthMixin):
    """ Simplified wrapper for :class:`devilry.apps.core.models.Assignment`. """
    class Meta:
        model = models.Assignment
        resultfields = FieldSpec('id', 'short_name', 'long_name', 'parentnode__id',
                                 period = ['parentnode__short_name',
                                           'parentnode__long_name',
                                           'parentnode__parentnode__id'],
                                 subject = ['parentnode__parentnode__short_name',
                                            'parentnode__parentnode__long_name'],
                                 pointfields = ['anonymous', 'must_pass', 'maxpoints',
                                                'attempts'])
<<<<<<< HEAD
        searchfields = FieldSpec('short_name', 'long_name',
                                'parentnode__short_name', 
                                'parentnode__long_name', 
                                'parentnode__parentnode__short_name', 
                                'parentnode__parentnode__long_name')
        methods = ['create', 'insecure_read_model', 'read', 'update', 'delete', 'search']
=======
        searchfields = FieldSpec('short_name', 'long_name')
        methods = ['create', 'insecure_read_model', 'read', 'update', 'delete', 'search']

    @classmethod
    def create_searchqryset(cls, user, **kwargs):
        qryset = models.Assignment.where_is_admin_or_superadmin(user)
        parentnode__id = kwargs.pop('parentnode__id', None)
        if parentnode__id != None:
            qryset = qryset.filter(parentnode__id = parentnode__id)
        return qryset


@simplified_modelapi
class SimplifiedAssignmentGroup(CanSaveAuthMixin):
    class Meta:
        model = models.AssignmentGroup
        resultfields = FieldSpec('id', 'name', 'is_open', 'status',
                                 users=['examiners__username', 'candidates__identifier'],
                                 assignment=['parentnode__id',
                                             'parentnode__long_name',
                                             'parentnode__short_name'],
                                 period=['parentnode__parentnode__id',
                                         'parentnode__parentnode__long_name',
                                         'parentnode__parentnode__short_name'],
                                 subject=['parentnode__parentnode__parentnode__id',
                                          'parentnode__parentnode__parentnode__long_name',
                                          'parentnode__parentnode__parentnode__short_name']
                                 )
        searchfields = FieldSpec('name',
                                 'examiners__username',
                                 'candidates__identifier',
                                 # assignment
                                 'parentnode__long_name',
                                 'parentnode__short_name',
                                 # period
                                 'parentnode__parentnode__long_name',
                                 'parentnode__parentnode__short_name',
                                 # subject
                                 'parentnode__parentnode__parentnode__long_name',
                                 'parentnode__parentnode__parentnode__short_name',
                                 )
        methods = ['create', 'insecure_read_model', 'read', 'update', 'delete', 'search']


@simplified_modelapi
class SimplifiedDelivery(CanSaveAuthMixin):
    class Meta:
        model = models.Delivery
        resultfields = FieldSpec('id', 'number', 'time_of_delivery', 'deadline_tag__id',
                                 assignmentgroup=['parentnode__id', 'parentnode__name'],
                                 assignment=['parentnode__parentnode__id',
                                             'parentnode__parentnode__long_name',
                                             'parentnode__parentnode__short_name'],
                                 period=['parentnode__parentnode__parentnode__id',
                                         'parentnode__parentnode__parentnode__long_name',
                                         'parentnode__parentnode__parentnode__short_name'],
                                 subject=['parentnode__parentnode__parentnode__parentnode__id',
                                          'parentnode__parentnode__parentnode__parentnode__long_name',
                                          'parentnode__parentnode__parentnode__parentnode__short_name'])
        searchfields = FieldSpec('number',
                                 # assignmentgroup
                                 'parentnode__name',
                                 'parentnode__examiners__username',
                                 'parentnode__candidates__identifier',
                                 'parentnode__examiners__username',
                                 'parentnode__candidates__identifier',
                                 # assignment
                                 'parentnode__parentnode__long_name',
                                 'parentnode__parentnode__short_name',
                                 # period
                                 'parentnode__parentnode__parentnode__long_name',
                                 'parentnode__parentnode__parentnode__short_name',
                                 # subject
                                 'parentnode__parentnode__parentnode__parentnode__long_name',
                                 'parentnode__parentnode__parentnode__parentnode__short_name')
        methods = ['search', 'read']
>>>>>>> 7eb8335e
<|MERGE_RESOLUTION|>--- conflicted
+++ resolved
@@ -18,15 +18,7 @@
 
     @classmethod
     def create_searchqryset(cls, user, **kwargs):
-<<<<<<< HEAD
-        qryset = cls._meta.model.where_is_admin_or_superadmin(user)
-        parentnode_id = kwargs.pop('parentnode_id', None)
-        if parentnode_id != None:
-            qryset = qryset.filter(parentnode__id = parentnode_id)
-        return qryset
-=======
         return cls._meta.model.where_is_admin_or_superadmin(user)
->>>>>>> 7eb8335e
 
 
 @simplified_modelapi
@@ -83,24 +75,12 @@
                                             'parentnode__parentnode__long_name'],
                                  pointfields = ['anonymous', 'must_pass', 'maxpoints',
                                                 'attempts'])
-<<<<<<< HEAD
         searchfields = FieldSpec('short_name', 'long_name',
                                 'parentnode__short_name', 
                                 'parentnode__long_name', 
                                 'parentnode__parentnode__short_name', 
                                 'parentnode__parentnode__long_name')
         methods = ['create', 'insecure_read_model', 'read', 'update', 'delete', 'search']
-=======
-        searchfields = FieldSpec('short_name', 'long_name')
-        methods = ['create', 'insecure_read_model', 'read', 'update', 'delete', 'search']
-
-    @classmethod
-    def create_searchqryset(cls, user, **kwargs):
-        qryset = models.Assignment.where_is_admin_or_superadmin(user)
-        parentnode__id = kwargs.pop('parentnode__id', None)
-        if parentnode__id != None:
-            qryset = qryset.filter(parentnode__id = parentnode__id)
-        return qryset
 
 
 @simplified_modelapi
@@ -166,5 +146,4 @@
                                  # subject
                                  'parentnode__parentnode__parentnode__parentnode__long_name',
                                  'parentnode__parentnode__parentnode__parentnode__short_name')
-        methods = ['search', 'read']
->>>>>>> 7eb8335e
+        methods = ['search', 'read']