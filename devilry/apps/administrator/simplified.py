--- conflicted
+++ resolved
@@ -150,7 +150,6 @@
 
 
 @simplified_modelapi
-<<<<<<< HEAD
 class SimplifiedStaticFeedback():
     class Meta:
         _subject_long     = 'delivery__assignment_group__parentnode__parentnode__parentnode__long_name'
@@ -196,7 +195,8 @@
         if not user.is_superuser:
             if not obj.delivery.assignment_group.is_admin(user):
                 raise PermissionDenied()
-=======
+
+
 class SimplifiedDeadline(CanSaveAuthMixin):
     class Meta:
 
@@ -229,5 +229,4 @@
                                  assignment[1], assignment[2],
                                  assignmentgroup[1], assignmentgroup[2], assignmentgroup[3]
                                  )
-        methods = ['search', 'read', 'update', 'create', 'delete']
->>>>>>> 64c334f1
+        methods = ['search', 'read', 'update', 'create', 'delete']