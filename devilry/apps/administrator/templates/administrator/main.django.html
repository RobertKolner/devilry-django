--- conflicted
+++ resolved
@@ -12,15 +12,12 @@
     {{ RestfulSimplifiedNode|extjs_model }}
     var nodestore = {{ RestfulSimplifiedNode|extjs_store }}
 
-<<<<<<< HEAD
     {{ RestfulSimplifiedSubject|extjs_model }}
     var subjectstore = {{ RestfulSimplifiedSubject|extjs_store }}
-=======
     var nodeform = {{ RestNode|extjs_forms}}
 
     {{ RestSubject|extjs_model }}
     var subjectstore = {{ RestSubject|extjs_store }}
->>>>>>> 54b4e510
 
     {{ RestfulSimplifiedPeriod|extjs_model:"subject" }}
     var periodstore = {{ RestfulSimplifiedPeriod|extjs_store }}
