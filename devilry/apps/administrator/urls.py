from django.conf.urls.defaults import patterns, url
from django.contrib.auth.decorators import login_required

from restful import administrator_restful
from views import MainView
import editorviews

urlpatterns = patterns('devilry.apps.administrator',
                       url(r'^$',
                           login_required(MainView.as_view()),
                           name='administrator'),
<<<<<<< HEAD
                      url(r'^editors/node/(?P<id>\d+)?',
                          login_required(editorviews.NodeEditor.as_view()),
                          name='administrator-editors-node'),
                      url(r'^editors/period/(?P<initial_mode>(create|update|overview))/(?P<id>\d+)?',
                          login_required(editorviews.PeriodEditor.as_view()),
                          name='administrator-editors-period'))
=======
                       editorviews.NodeEditor.create_url(),
                       editorviews.SubjectEditor.create_url(),
                       editorviews.PeriodEditor.create_url())
>>>>>>> d8536217
urlpatterns += administrator_restful<|MERGE_RESOLUTION|>--- conflicted
+++ resolved
@@ -9,16 +9,7 @@
                        url(r'^$',
                            login_required(MainView.as_view()),
                            name='administrator'),
-<<<<<<< HEAD
-                      url(r'^editors/node/(?P<id>\d+)?',
-                          login_required(editorviews.NodeEditor.as_view()),
-                          name='administrator-editors-node'),
-                      url(r'^editors/period/(?P<initial_mode>(create|update|overview))/(?P<id>\d+)?',
-                          login_required(editorviews.PeriodEditor.as_view()),
-                          name='administrator-editors-period'))
-=======
                        editorviews.NodeEditor.create_url(),
                        editorviews.SubjectEditor.create_url(),
                        editorviews.PeriodEditor.create_url())
->>>>>>> d8536217
 urlpatterns += administrator_restful