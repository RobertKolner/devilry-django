--- conflicted
+++ resolved
@@ -625,17 +625,12 @@
         qrywrap = SimplifiedAssignment.search(self.admin1)
         self.assertEquals(len(qrywrap), 8)
         qrywrap = SimplifiedAssignment.search(self.admin1,
-<<<<<<< HEAD
                                               #result_fieldgroups=['subject'], # has no effect on filters but nice for debugging
-                                              filters=[dict(field='parentnode__short_name', comp='exact', value='firstSem')])
-=======
-                                              result_fieldgroups=['period'],
-                                              parentnode__short_name='firstsem')
->>>>>>> 25eec353
+                                              filters=[dict(field='parentnode__short_name', comp='exact', value='firstsem')])
         self.assertEquals(len(qrywrap), 4)
         qrywrap = SimplifiedAssignment.search(self.admin1,
                                               #result_fieldgroups=['subject'], # has no effect on filters but nice for debugging
-                                              filters=[dict(field='parentnode__short_name', comp='exact', value='firstSem'),
+                                              filters=[dict(field='parentnode__short_name', comp='exact', value='firstsem'),
                                                        dict(field='parentnode__parentnode__short_name', comp='endswith', value='101')])
         self.assertEquals(len(qrywrap), 2)
 
