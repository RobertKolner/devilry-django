from django.test import TestCase
from django.contrib.auth.models import User
from django.core.exceptions import ValidationError

from ....simplified import PermissionDenied
<<<<<<< HEAD
from ...core import models 
from ...core import testhelper 
from ....simplified.utils import modelinstance_to_dict
from ...core import pluginloader
from ..simplified import SimplifiedNode, SimplifiedSubject, SimplifiedPeriod, SimplifiedAssignment
=======
from ...core import models
from ..simplified import SimplifiedNode, SimplifiedSubject, SimplifiedPeriod, SimplifiedAssignment, SimplifiedAssignmentGroup
>>>>>>> 7eb8335e

#pluginloader.autodiscover()

class SimplifiedAdministratorTestBase(TestCase, testhelper.TestHelper):
    def setUp(self):
        # create a base structure
        self.add(nodes='uni:admin(admin)',
                 subjects=['inf101', 'inf110'],
                 periods=['firstSem', 'secondSem'],
                 assignments=['a1', 'a2'])


###########################################################################
# commented out the old tests for administrator, since the old testdata no
# longer exists. Need to rewrite these to match data from the
# testdatagenerator
###########################################################################


#class TestSimplifiedAdministratorSimplifiedNode(TestCase, testhelper.Testhelper):
    #fixtures = ["simplified/data.json"]

    #def setUp(self):
        #self.grandma = User.objects.get(username='grandma') # superuser
        #self.clarabelle = User.objects.get(username="clarabelle")
        #self.univ = models.Node.objects.get(short_name='univ')
        #self.duckburgh = models.Node.objects.get(short_name='duckburgh')
        #self.univ.admins.add(self.clarabelle)
        #self.duckburgh.admins.add(self.clarabelle)

        #self.daisy = User.objects.get(username="daisy")
        #self.assertEquals(0,
                #models.Node.where_is_admin_or_superadmin(self.daisy).count())

        #self.invalidid = 100000
        #self.assertRaises(models.Node.DoesNotExist, models.Node.objects.get,
                #id=self.invalidid)



    #def test_create(self):
        #kw = dict(long_name='Test',
                #parentnode_id=self.univ.id)
        #node = SimplifiedNode.create(self.clarabelle, short_name='test1', **kw)
        #self.assertEquals(node.short_name, 'test1')
        #self.assertEquals(node.long_name, 'Test')
        #self.assertEquals(node.parentnode, self.univ)

    #def test_create_sequrity(self):
        #kw = dict(long_name='Test',
                #parentnode_id=self.univ.id)
        #node = SimplifiedNode.create(self.grandma, short_name='test2', **kw) # superuser allowed
        #with self.assertRaises(PermissionDenied):
            #node = SimplifiedNode.create(self.daisy, short_name='test3', **kw)

    #def test_create_validation(self):
        #with self.assertRaises(models.Node.DoesNotExist):
            #SimplifiedNode.create(self.clarabelle,
                    #short_name='test',
                    #long_name='Test',
                    #parentnode_id=self.invalidid)
        #with self.assertRaisesRegexp(ValidationError,
                #"long_name.*short_name"):
            #SimplifiedNode.update(
                    #self.clarabelle, self.duckburgh.id,
                    #short_name=None, long_name=None)

    #def test_insecure_read_model(self):
        #node = SimplifiedNode.insecure_read_model(self.clarabelle, idorkw=self.univ.id)
        #node = SimplifiedNode.insecure_read_model(self.grandma, self.univ.id) # superuser allowed
        #node = SimplifiedNode.insecure_read_model(self.grandma, dict(short_name=self.univ.short_name))
        #self.assertEquals(node.short_name, 'univ')
        #node = SimplifiedNode.insecure_read_model(self.grandma, idorkw=self.univ.id)
        #self.assertEquals(node.short_name, 'univ')

    #def test_insecure_read_model_security(self):
        #with self.assertRaises(PermissionDenied):
            #node = SimplifiedNode.insecure_read_model(self.daisy, self.univ.id)

    #def test_update(self):
        #self.assertEquals(self.duckburgh.short_name, 'duckburgh')
        #self.assertEquals(self.duckburgh.long_name, 'Duckburgh')
        #self.assertEquals(self.duckburgh.parentnode, None)

        #kw = dict(idorkw=self.duckburgh.id,
                    #short_name='test',
                    #long_name='Test',
                    #parentnode_id=self.univ.id)
        #node = SimplifiedNode.update(self.clarabelle, **kw)
        #self.assertEquals(node.short_name, 'test')
        #self.assertEquals(node.long_name, 'Test')
        #self.assertEquals(node.parentnode, self.univ)

    #def test_update_security(self):
        #kw = dict(idorkw=self.duckburgh.id,
                    #short_name='test',
                    #long_name='Test',
                    #parentnode_id=self.univ.id)
        
        #with self.assertRaises(PermissionDenied):
            #node = SimplifiedNode.update(self.daisy, **kw)

        #node = SimplifiedNode.update(self.grandma, **kw) # superuser allowed
        #node = SimplifiedNode.update(self.grandma,
                #dict(short_name='test'),
                #long_name = 'My Duckburgh Test')
        #self.assertEquals(node.long_name, 'My Duckburgh Test')
        
    #def test_update_validation(self):
        #with self.assertRaises(models.Node.DoesNotExist):
            #SimplifiedNode.update(self.clarabelle,
                    #idorkw=self.duckburgh.id,
                    #short_name='test',
                    #long_name='Test',
                    #parentnode_id=self.invalidid)
        #with self.assertRaises(models.Node.DoesNotExist):
            #SimplifiedNode.update(self.clarabelle,
                    #idorkw=self.invalidid,
                    #short_name='test2',
                    #long_name='Test 2',
                    #parentnode_id=None)
        #with self.assertRaisesRegexp(ValidationError,
                #"long_name.*short_name"):
            #SimplifiedNode.update(
                    #self.clarabelle, self.duckburgh.id,
                    #short_name=None, long_name=None)


    #def test_delete_asnodeadmin(self):
        #SimplifiedNode.delete(self.clarabelle, idorkw=self.univ.id)
        #with self.assertRaises(models.Node.DoesNotExist):
            #node = models.Node.objects.get(id=self.univ.id)

    #def test_delete_asnodeadmin_by_short_name(self):
        #SimplifiedNode.delete(self.clarabelle, dict(short_name='univ'))
        #with self.assertRaises(models.Node.DoesNotExist):
            #SimplifiedNode.delete(self.clarabelle, dict(short_name='univ'))

    #def test_delete_assuperadmin(self):
        #SimplifiedNode.delete(self.grandma, idorkw=self.univ.id)
        #with self.assertRaises(models.Node.DoesNotExist):
            #node = models.Node.objects.get(id=self.univ.id)
    #def test_delete_noperm(self):
        #with self.assertRaises(PermissionDenied):
            #SimplifiedNode.delete(self.daisy, idorkw=self.univ.id)


    #def test_search(self):
        #clarabelle = User.objects.get(username="clarabelle")
        #nodes = models.Node.objects.all().order_by("short_name")
        #qrywrap = SimplifiedNode.search(self.clarabelle)
        #self.assertEquals(len(qrywrap), len(nodes))
        #self.assertEquals(qrywrap[0]['short_name'], nodes[0].short_name)

        ## query
        #qrywrap = SimplifiedNode.search(self.clarabelle, query="burgh")
        #self.assertEquals(len(qrywrap), 1)
        #qrywrap = SimplifiedNode.search(self.clarabelle, query="univ")
        #self.assertEquals(len(qrywrap), 1)
        #qrywrap = SimplifiedNode.search(self.clarabelle)
        #self.assertEquals(len(qrywrap), 2)
        #qrywrap = SimplifiedNode.search(self.grandma)
        #self.assertEquals(len(qrywrap), len(nodes))

        #self.univ.parentnode = self.duckburgh
        #self.univ.save()
        #qrywrap = SimplifiedNode.search(self.grandma,
                #parentnode_id=self.duckburgh.id)
        #self.assertEquals(len(qrywrap), 1)
        #self.assertEquals(qrywrap[0]['short_name'], 'univ')

    #def test_search_security(self):
        #qrywrap = SimplifiedNode.search(self.daisy)
        #self.assertEquals(len(qrywrap), 0)

        #self.duckburgh.admins.add(self.daisy)
        #qrywrap = SimplifiedNode.search(self.daisy)
        #self.assertEquals(len(qrywrap), 1)


#class TestSimplifiedAdministratorSimplifiedSubject(TestCase, testhelper.Testhelper):
    #fixtures = ["simplified/data.json"]

    #def setUp(self):
        #self.grandma = User.objects.get(username='grandma') # superuser
        #self.duck1100 = models.Subject.objects.get(short_name='duck1100')
        #self.clarabelle = User.objects.get(username="clarabelle")
        #self.univ = models.Node.objects.get(short_name='univ')
        #self.duckburgh = models.Node.objects.get(short_name='duckburgh')
        #self.univ.admins.add(self.clarabelle)
        #self.duckburgh.admins.add(self.clarabelle)
        #self.daisy = User.objects.get(username="daisy")
        #self.assertEquals(0,
                #models.Node.where_is_admin_or_superadmin(self.daisy).count())

    #def test_insecure_read_model(self):
        #subject = SimplifiedSubject.insecure_read_model(self.clarabelle, idorkw=self.duck1100.id)
        #subject = SimplifiedSubject.insecure_read_model(self.clarabelle, self.duck1100.id)
        #self.assertEquals(subject.short_name, 'duck1100')
        #subject = SimplifiedSubject.insecure_read_model(self.clarabelle,
                #dict(short_name=self.duck1100.short_name))
        #self.assertEquals(subject.short_name, 'duck1100')

    #def test_insecure_read_model_security(self):
        #subject = SimplifiedSubject.insecure_read_model(self.grandma, self.duck1100.id) # superuser allowed
        #with self.assertRaises(PermissionDenied):
            #node = SimplifiedSubject.insecure_read_model(self.daisy, self.duck1100.id)

    #def test_read(self):
        #subject = SimplifiedSubject.read(self.grandma, self.duck1100.id)
        #self.assertEquals(subject, dict(
                #short_name = 'duck1100',
                #long_name = self.duck1100.long_name,
                #id = self.duck1100.id))

    #def test_search(self):
        #subjects = models.Subject.where_is_admin_or_superadmin(self.grandma).order_by("short_name")
        #qrywrap = SimplifiedSubject.search(self.grandma)
        #self.assertEquals(len(qrywrap), len(subjects))
        #self.assertEquals(qrywrap[0]['short_name'], subjects[0].short_name)

        ## query
        #qrywrap = SimplifiedSubject.search(self.grandma, query="duck1")
        #self.assertEquals(len(qrywrap), 2)
        #qrywrap = SimplifiedSubject.search(self.grandma, query="duck")
        #self.assertEquals(len(qrywrap), len(subjects))
        #qrywrap = SimplifiedSubject.search(self.grandma, query="1100")
        #self.assertEquals(len(qrywrap), 1)

    #def test_search_security(self):
        #qrywrap = SimplifiedSubject.search(self.daisy, query="1100")
        #self.assertEquals(len(qrywrap), 0)
        #self.duck1100.admins.add(self.daisy)
        #qrywrap = SimplifiedSubject.search(self.daisy, query="1100")
        #self.assertEquals(len(qrywrap), 1)


    #def test_create(self):
        #kw = dict(long_name='Test',
                #parentnode_id=self.univ.id)
        #subject = SimplifiedSubject.create(self.clarabelle, short_name='test1', **kw)
        #self.assertEquals(subject.short_name, 'test1')
        #self.assertEquals(subject.long_name, 'Test')
        #self.assertEquals(subject.parentnode, self.univ)

    #def test_create_security(self):
        #kw = dict(long_name='Test',
                #parentnode_id=self.univ.id)
        #subject = SimplifiedSubject.create(self.grandma, short_name='test2', **kw) # superuser allowed
        #with self.assertRaises(PermissionDenied):
            #subject = SimplifiedSubject.create(self.daisy, short_name='test3', **kw)

    #def test_update(self):
        #self.assertEquals(self.duck1100.short_name, 'duck1100')

        #kw = dict(id=self.duck1100.id,
                    #short_name='test',
                    #long_name='Test',
                    #parentnode_id=self.univ.id)
        #subject = SimplifiedSubject.update(self.clarabelle, idorkw=self.duck1100.id, **kw)
        #self.assertEquals(subject.short_name, 'test')
        #self.assertEquals(subject.long_name, 'Test')
        #self.assertEquals(subject.parentnode, self.univ)
        
    #def test_update_security(self):
        #kw = dict(id=self.duck1100.id,
                    #short_name='test',
                    #long_name='Test',
                    #parentnode_id=self.univ.id)
        #with self.assertRaises(PermissionDenied):
            #subject = SimplifiedSubject.update(self.daisy, idorkw=self.duck1100.id, **kw)
    
    #def test_delete_asnodeadmin(self):
        #SimplifiedSubject.delete(self.clarabelle, idorkw=self.duck1100.id)
        #with self.assertRaises(models.Subject.DoesNotExist):
            #subject = models.Subject.objects.get(id=self.duck1100.id)

    #def test_delete_asnodeadmin_by_short_name(self):
        #SimplifiedSubject.delete(self.clarabelle, dict(short_name='duck1100'))
        #with self.assertRaises(models.Subject.DoesNotExist):
            #SimplifiedSubject.delete(self.clarabelle, dict(short_name='duck1100'))

    #def test_delete_assuperadmin(self):
        #SimplifiedSubject.delete(self.grandma, idorkw=self.duck1100.id)
        #with self.assertRaises(models.Subject.DoesNotExist):
            #subject = models.Subject.objects.get(id=self.duck1100.id)

    #def test_delete_noperm(self):
        #with self.assertRaises(PermissionDenied):
            #SimplifiedSubject.delete(self.daisy, idorkw=self.duck1100.id)


#class TestSimplifiedAdministratorSimplifiedPeriod(TestCase, testhelper.Testhelper):
    #fixtures = ["simplified/data.json"]

    #def setUp(self):
        #self.grandma = User.objects.get(username='grandma') # superuser
        #self.duck1100_h01_core = models.Period.objects.get(parentnode__short_name='duck1100', 
                #short_name='spring01')
        #self.clarabelle = User.objects.get(username="clarabelle")
        #self.univ = models.Node.objects.get(short_name='univ')
        #self.duckburgh = models.Node.objects.get(short_name='duckburgh')
        #self.univ.admins.add(self.clarabelle)
        #self.duckburgh.admins.add(self.clarabelle)
        #self.daisy = User.objects.get(username="daisy")
        #self.assertEquals(0,
                #models.Node.where_is_admin_or_superadmin(self.daisy).count())

    #def test_read(self):
        #period = SimplifiedPeriod.read(self.clarabelle, self.duck1100_h01_core.id)
        #self.assertEquals(period, dict(
                #short_name = self.duck1100_h01_core.short_name,
                #long_name = self.duck1100_h01_core.long_name,
                #id = self.duck1100_h01_core.id,
                #parentnode__id = self.duck1100_h01_core.parentnode.id,
                #start_time = self.duck1100_h01_core.start_time,
                #end_time = self.duck1100_h01_core.end_time))

    #def test_read_security(self):
        #period = SimplifiedPeriod.read(self.grandma, self.duck1100_h01_core.id)
        #with self.assertRaises(PermissionDenied):
            #period = SimplifiedPeriod.read(self.daisy, self.duck1100_h01_core.id)

    #def test_insecure_read_model(self):
        #period = SimplifiedPeriod.insecure_read_model(self.clarabelle,
                #idorkw=self.duck1100_h01_core.id)
        #self.assertEquals(period.short_name, 'spring01')
        #period = SimplifiedPeriod.insecure_read_model(self.clarabelle,
                #dict(short_name=self.duck1100_h01_core.short_name,
                    #parentnode__short_name = 'duck1100'))
        #self.assertEquals(period.short_name, 'spring01')

    #def test_insecure_read_model_security(self):
        #period = SimplifiedPeriod.insecure_read_model(self.grandma, 
                #self.duck1100_h01_core.id) # superuser allowed
        #with self.assertRaises(PermissionDenied):
            #period = SimplifiedPeriod.insecure_read_model(self.daisy,
                    #self.duck1100_h01_core.id)


    #def test_create(self):
        #kw = dict(
                #long_name = 'Test',
                #parentnode = self.duck1100_h01_core.parentnode,
                #start_time = self.duck1100_h01_core.start_time,
                #end_time = self.duck1100_h01_core.end_time)
        #period = SimplifiedPeriod.create(self.clarabelle, short_name='test1', **kw)
        #self.assertEquals(period.short_name, 'test1')
        #self.assertEquals(period.long_name, 'Test')
        #self.assertEquals(period.start_time,
                #self.duck1100_h01_core.start_time)
        #self.assertEquals(period.end_time, 
                #self.duck1100_h01_core.end_time)
        #self.assertEquals(period.parentnode,
                #self.duck1100_h01_core.parentnode)
        
    #def test_create_security(self):
        #kw = dict(
                #long_name = 'Test',
                #parentnode = self.duck1100_h01_core.parentnode,
                #start_time = self.duck1100_h01_core.start_time,
                #end_time = self.duck1100_h01_core.end_time)

        #period = SimplifiedPeriod.create(self.grandma, short_name='test2', **kw) #superuser allowed
        #with self.assertRaises(PermissionDenied):
            #period = SimplifiedPeriod.create(self.daisy, short_name='test3', **kw)

    #def test_update(self):
        #self.assertEquals(self.duck1100_h01_core.short_name, 'spring01')
        
        #kw = dict(
                #short_name = 'test1',
                #long_name = 'Test',
                #parentnode = self.duck1100_h01_core.parentnode,
                #start_time = self.duck1100_h01_core.start_time,
                #end_time = self.duck1100_h01_core.end_time)
        #period = SimplifiedPeriod.update(self.clarabelle,
                #idorkw=self.duck1100_h01_core.id, **kw)
        #self.assertEquals(period.short_name, 'test1')
        #self.assertEquals(period.long_name, 'Test')
    
    #def test_update_security(self):
        #kw = dict(
                #short_name = 'test1',
                #long_name = 'Test',
                #parentnode = self.duck1100_h01_core.parentnode,
                #start_time = self.duck1100_h01_core.start_time,
                #end_time = self.duck1100_h01_core.end_time)
        #with self.assertRaises(PermissionDenied):
            #period = SimplifiedPeriod.update(self.daisy,
                    #idorkw=self.duck1100_h01_core.id, **kw)
        #period = SimplifiedPeriod.update(self.grandma,
                #idorkw=self.duck1100_h01_core.id, **kw) #superuser

    #def test_delete_asnodeadmin(self):
        #SimplifiedPeriod.delete(self.clarabelle, idorkw=self.duck1100_h01_core.id)
        #with self.assertRaises(models.Period.DoesNotExist):
            #period = models.Period.objects.get(id=self.duck1100_h01_core.id)

    #def test_delete_asnodeadmin_by_short_name(self):
        #SimplifiedPeriod.delete(self.clarabelle, dict(short_name='spring01',
            #parentnode__short_name='duck1100'))
        #with self.assertRaises(models.Period.DoesNotExist):
            #period = models.Period.objects.get(id=self.duck1100_h01_core.id)

    #def test_delete_assuperadmin(self):
        #SimplifiedPeriod.delete(self.grandma, idorkw=self.duck1100_h01_core.id)
        #with self.assertRaises(models.Period.DoesNotExist):
            #period = models.Period.objects.get(id=self.duck1100_h01_core.id)

    #def test_delete_noperm(self):
        #with self.assertRaises(PermissionDenied):
            #SimplifiedPeriod.delete(self.daisy, idorkw=self.duck1100_h01_core.id)

    #def test_search(self):
        #periods = models.Period.where_is_admin_or_superadmin(self.grandma).order_by("short_name")
        #qrywrap = SimplifiedPeriod.search(self.grandma)
        #self.assertEquals(len(qrywrap), len(periods))
        #self.assertEquals(qrywrap[0]['short_name'], periods[0].short_name)

        #qrywrap = SimplifiedPeriod.search(self.grandma, query="spring0")
        #self.assertEquals(len(qrywrap), 1)
        #qrywrap = SimplifiedPeriod.search(self.grandma, query="fall")
        #self.assertEquals(len(qrywrap), 2)
        #qrywrap = SimplifiedPeriod.search(self.grandma, query="01")
        #self.assertEquals(len(qrywrap), len(periods))
        #qrywrap = SimplifiedPeriod.search(self.grandma, query="1100")
        #self.assertEquals(len(qrywrap), 1)

    #def test_search_security(self):
        #qrywrap = SimplifiedPeriod.search(self.daisy, query="spring01")
        #self.assertEquals(len(qrywrap), 0)
        #self.duck1100_h01_core.admins.add(self.daisy)
        #qrywrap = SimplifiedPeriod.search(self.daisy, query="spring01")
        #self.assertEquals(len(qrywrap), 1)

class TestSimplifiedAdministratorSimplifiedAssignment(SimplifiedAdministratorTestBase):

    def setUp(self):
        super(TestSimplifiedAdministratorSimplifiedAssignment, self).setUp()

    def test_read_base(self):
        # do a read with no extra fields
        read_res = SimplifiedAssignment.read(self.admin, self.inf101_firstSem_a1.id)
        expected_res = modelinstance_to_dict(self.inf101_firstSem_a1,
                                             SimplifiedAssignment.Meta.resultfields.aslist())
        self.assertEquals(read_res, expected_res)


    def test_read_period(self):
        # do a read with all extras
        read_res = SimplifiedAssignment.read(self.admin,
                self.inf101_firstSem_a1.id, result_fieldgroups='period')
        expected_res = modelinstance_to_dict(self.inf101_firstSem_a1,
                                             SimplifiedAssignment.Meta.resultfields.aslist('period'))
        self.assertEquals(read_res, expected_res)

    def test_read_period_subject(self):
        read_res = SimplifiedAssignment.read(self.admin,
                self.inf101_firstSem_a1.id, result_fieldgroups=['period',
                    'subject'])
        expected_res = modelinstance_to_dict(self.inf101_firstSem_a1,
                                             SimplifiedAssignment.Meta.resultfields.aslist(['period',
                                                 'subject']))
        self.assertEquals(read_res, expected_res)

    def test_read_period_subject_pointfields(self):
        read_res = SimplifiedAssignment.read(self.admin,
                self.inf101_firstSem_a1.id, result_fieldgroups=['period',
                    'subject', 'pointfields'])
        expected_res = modelinstance_to_dict(self.inf101_firstSem_a1,
                                             SimplifiedAssignment.Meta.resultfields.aslist(['period',
                                                 'subject', 'pointfields']))
        self.assertEquals(read_res, expected_res)

    def test_read_security(self):
        self.add_to_path('uni;inf110.firstSem.a2.g1:candidate(testPerson)')

        with self.assertRaises(PermissionDenied):
            SimplifiedAssignment.read(self.testPerson,
                    self.inf110_firstSem_a2.id)

        self.add_to_path('uni;inf110.firstSem.a2:admin(testPerson)')
        SimplifiedAssignment.read(self.testPerson, self.inf110_firstSem_a2.id)


    def test_insecure_read_model(self):
        read_res = SimplifiedAssignment.insecure_read_model(self.admin, self.inf101_firstSem_a1.id)
        expected_res = self.inf101_firstSem_a1

        self.assertEquals(read_res, expected_res)

    def test_insecure_read_model_security(self):
        self.add_to_path('uni;inf110.firstSem.a2.g1:candidate(testPerson)')

        with self.assertRaises(PermissionDenied):
            SimplifiedAssignment.insecure_read_model(self.testPerson,
                    self.inf110_firstSem_a2.id)

        self.add_to_path('uni;inf110.firstSem.a2:admin(testPerson)')
        SimplifiedAssignment.insecure_read_model(self.testPerson, self.inf110_firstSem_a2.id)

    def test_search(self):
        self.allExtras = SimplifiedAssignment.Meta.resultfields.additional_aslist()
        # search with no query and no extra fields
        search_res = SimplifiedAssignment.search(self.admin)
        expected_res = [modelinstance_to_dict(self.inf101_firstSem_a1, SimplifiedAssignment.Meta.resultfields.aslist()),
                        modelinstance_to_dict(self.inf101_firstSem_a2, SimplifiedAssignment.Meta.resultfields.aslist()),
                        modelinstance_to_dict(self.inf101_secondSem_a1, SimplifiedAssignment.Meta.resultfields.aslist()),
                        modelinstance_to_dict(self.inf101_secondSem_a2, SimplifiedAssignment.Meta.resultfields.aslist()),
                        modelinstance_to_dict(self.inf110_firstSem_a1, SimplifiedAssignment.Meta.resultfields.aslist()),
                        modelinstance_to_dict(self.inf110_firstSem_a2, SimplifiedAssignment.Meta.resultfields.aslist()),
                        modelinstance_to_dict(self.inf110_secondSem_a1, SimplifiedAssignment.Meta.resultfields.aslist()),
                        modelinstance_to_dict(self.inf110_secondSem_a2, SimplifiedAssignment.Meta.resultfields.aslist())]

        # assert that all search results are as expected
        self.assertEquals(search_res.count(), len(expected_res))
        for s in search_res:
            self.assertTrue(s in expected_res)

        # search with no querys, but all extra fields
        search_res = SimplifiedAssignment.search(self.admin, result_fieldgroups=self.allExtras)
        expected_res = [modelinstance_to_dict(self.inf101_firstSem_a1,
                                              SimplifiedAssignment.Meta.resultfields.aslist(self.allExtras)),
                        modelinstance_to_dict(self.inf101_firstSem_a2,
                                              SimplifiedAssignment.Meta.resultfields.aslist(self.allExtras)),
                        modelinstance_to_dict(self.inf101_secondSem_a1,
                                              SimplifiedAssignment.Meta.resultfields.aslist(self.allExtras)),
                        modelinstance_to_dict(self.inf101_secondSem_a2,
                                              SimplifiedAssignment.Meta.resultfields.aslist(self.allExtras)),
                        modelinstance_to_dict(self.inf110_firstSem_a1,
                                              SimplifiedAssignment.Meta.resultfields.aslist(self.allExtras)),
                        modelinstance_to_dict(self.inf110_firstSem_a2,
                                              SimplifiedAssignment.Meta.resultfields.aslist(self.allExtras)),
                        modelinstance_to_dict(self.inf110_secondSem_a1,
                                              SimplifiedAssignment.Meta.resultfields.aslist(self.allExtras)),
                        modelinstance_to_dict(self.inf110_secondSem_a2,
                                              SimplifiedAssignment.Meta.resultfields.aslist(self.allExtras))]

        self.assertEquals(search_res.count(), len(expected_res))
        for s in search_res:
            self.assertTrue(s in expected_res)

        # search with query
        search_res = SimplifiedAssignment.search(self.admin, query='a1')
        expected_res = [modelinstance_to_dict(self.inf101_firstSem_a1, SimplifiedAssignment.Meta.resultfields.aslist()),
                        modelinstance_to_dict(self.inf101_secondSem_a1,SimplifiedAssignment.Meta.resultfields.aslist()),
                        modelinstance_to_dict(self.inf110_firstSem_a1, SimplifiedAssignment.Meta.resultfields.aslist()),
                        modelinstance_to_dict(self.inf110_secondSem_a1, SimplifiedAssignment.Meta.resultfields.aslist())]

        self.assertEquals(search_res.count(), len(expected_res))
        for s in search_res:
            self.assertTrue(s in expected_res)

        # with query and extra fields, only subject containing '11' is 'inf110'.
        search_res = SimplifiedAssignment.search(self.admin, query='11', result_fieldgroups=self.allExtras)
        expected_res = [modelinstance_to_dict(self.inf110_secondSem_a1,
                                              SimplifiedAssignment.Meta.resultfields.aslist(self.allExtras)),
                        modelinstance_to_dict(self.inf110_secondSem_a2,
                                              SimplifiedAssignment.Meta.resultfields.aslist(self.allExtras)),
                        modelinstance_to_dict(self.inf110_firstSem_a1,
                                              SimplifiedAssignment.Meta.resultfields.aslist(self.allExtras)),
                        modelinstance_to_dict(self.inf110_firstSem_a2,
                                              SimplifiedAssignment.Meta.resultfields.aslist(self.allExtras))]

        self.assertEquals(search_res.count(), len(expected_res)) 
        for s in search_res:
            self.assertTrue(s in expected_res)

    def test_search_security(self):
        self.add_to_path('uni;inf110.firstSem.a2.g1:candidate(testPerson)')

        search_res = SimplifiedAssignment.search(self.testPerson)
        self.assertEquals(search_res.count(), 0)

        self.add_to_path('uni;inf110.firstSem.a2:admin(testPerson)')
        search_res = SimplifiedAssignment.search(self.testPerson)
        expected_res = [modelinstance_to_dict(self.inf110_firstSem_a2,
            SimplifiedAssignment.Meta.resultfields.aslist())]

        self.assertEquals(search_res.count(), len(expected_res))
        for s in search_res:
            self.assertTrue(s in expected_res)

    def test_create(self):
        #TODO: fix this test.. it failes because of:
        #   ValidationError: {'grade_plugin': [u"Value u'grade_default:charfieldgrade' is not a valid choice."]}
        pass
        """
        kw = dict(
                long_name = 'Test',
                parentnode = self.inf110_firstSem_a2.parentnode,
                publishing_time = self.inf110_firstSem_a2.publishing_time,
                grade_plugin = self.inf110_firstSem_a2.grade_plugin)

        self.create_res = SimplifiedAssignment.create(self.admin, short_name='test1', **kw)
        self.assertEquals(self.create_res.short_name, 'test1')
        self.assertEquals(self.create_res.long_name, 'Test')
        self.assertEquals(self.create_res.parentnode,
                self.inf110_firstSem_a2.parentnode)
        self.assertEquals(self.create_res.publishing_time,
                self.inf110_firstSem_a2.publishing_time)
        self.assertEquals(self.create_res.grade_plugin,
                self.inf110_firstSem_a2.grade_plugin)
        """

    def test_create_security(self):
        #TODO: create new teststash
        pass

    def test_update(self):
        #TODO: fix this test.. it failes because of:
        #   ValidationError: {'grade_plugin': [u"Value u'grade_default:charfieldgrade' is not a valid choice."]}
        pass
        """
        self.assertEquals(self.inf110_firstSem_a2.short_name, 'a2')

        kw = dict(short_name = 'test110',
                    grade_plugin = self.inf110_firstSem_a2.grade_plugin)
        update_res = SimplifiedAssignment.update(self.admin, idorkw =
                self.inf110_firstSem_a2.id, **kw)

        self.assertEquals(self.inf110_firstSem_a2.short_name, 'test110')
        """

    def test_update_security(self):
        #TODO: create new teststash
        pass

    def test_delete_asnodeadmin(self):
        self.add_to_path('uni;inf110.firstSem.a1:admin(testadmin)')
        SimplifiedAssignment.delete(self.testadmin, self.inf110_firstSem_a1.id)

        with self.assertRaises(PermissionDenied):
            SimplifiedAssignment.delete(self.testadmin, self.inf110_firstSem_a1.id)

    def test_delete_asnodeadmin_by_short_name(self):
        self.add_to_path('uni;inf110.firstSem.a1:admin(testadmin)')
        SimplifiedAssignment.delete(self.testadmin, dict(short_name = 'a1',
            parentnode__short_name = 'firstSem',
            parentnode__parentnode__short_name = 'inf110'))

        with self.assertRaises(PermissionDenied):
            SimplifiedAssignment.delete(self.testadmin, self.inf110_firstSem_a1.id)

    def test_delete_assuperadmin(self):
        SimplifiedAssignment.delete(self.admin, self.inf110_firstSem_a1.id)

        with self.assertRaises(PermissionDenied):
            SimplifiedAssignment.delete(self.admin, self.inf110_firstSem_a1.id)

    def test_delete_noperm(self):
<<<<<<< HEAD
        self.add_to_path('uni;inf110.firstSem.a1.g1:candidate(testPerson)')
        
        with self.assertRaises(PermissionDenied):
            SimplifiedAssignment.delete(self.testPerson, self.inf110_firstSem_a1.id)
=======
        #TODO
        pass


###
## cotryti stuffs
###

from ...core import testhelper
from ....simplified.utils import modelinstance_to_dict


class SimplifiedAdminTestBase(TestCase, testhelper.TestHelper):
    def setUp(self):
        # create a base structure
        self.add(nodes='uni:admin(admin1)',
                 subjects=['inf101', 'inf110'],
                 periods=['firstSem', 'secondSem:admin(admin2)'],
                 assignments=['a1', 'a2'])

        # add firstStud to the first and secondSem assignments
        self.add_to_path('uni;inf101.firstSem.a1.g1:candidate(firstStud):examiner(exam1,exam3)')
        self.add_to_path('uni;inf101.firstSem.a2.g1:candidate(firstStud):examiner(exam1)')
        self.add_to_path('uni;inf110.secondSem.a1.g1:candidate(firstStud):examiner(exam2)')
        self.add_to_path('uni;inf110.secondSem.a2.g1:candidate(firstStud):examiner(exam2)')

        # secondStud began secondSem
        self.add_to_path('uni;inf101.secondSem.a1.g2:candidate(secondStud):examiner(exam1)')
        self.add_to_path('uni;inf101.secondSem.a2.g2:candidate(secondStud):examiner(exam1)')


class TestSimplifiedAdminAssignmentGroup(SimplifiedAdminTestBase):

    allExtras = SimplifiedAssignmentGroup.Meta.resultfields.additional_aslist()
    baseFields = SimplifiedAssignmentGroup.Meta.resultfields.aslist()
    allFields = SimplifiedAssignmentGroup.Meta.resultfields.aslist(allExtras)

    def setUp(self):
        super(TestSimplifiedAdminAssignmentGroup, self).setUp()

    def test_search(self):
        # search with no query and no extra fields

        search_res = SimplifiedAssignmentGroup.search(self.admin1)
        expected_res = [modelinstance_to_dict(self.inf101_firstSem_a1_g1, self.baseFields),
                        modelinstance_to_dict(self.inf101_firstSem_a2_g1, self.baseFields),
                        modelinstance_to_dict(self.inf110_secondSem_a1_g1, self.baseFields),
                        modelinstance_to_dict(self.inf110_secondSem_a2_g1, self.baseFields),
                        modelinstance_to_dict(self.inf101_secondSem_a1_g2, self.baseFields),
                        modelinstance_to_dict(self.inf101_secondSem_a2_g2, self.baseFields),
                        ]

        # assert that all search results are as expected
        self.assertEquals(search_res.count(), len(expected_res))
        for s in search_res:
            self.assertTrue(s in expected_res)

        # search with no query and with extra fields
        search_res = SimplifiedAssignmentGroup.search(self.admin1, result_fieldgroups=self.allExtras)
        expected_res = [modelinstance_to_dict(self.inf101_firstSem_a1_g1, self.allFields),
                        modelinstance_to_dict(self.inf101_firstSem_a2_g1, self.allFields),
                        modelinstance_to_dict(self.inf110_secondSem_a1_g1, self.allFields),
                        modelinstance_to_dict(self.inf110_secondSem_a2_g1, self.allFields),
                        modelinstance_to_dict(self.inf101_secondSem_a1_g2, self.allFields),
                        modelinstance_to_dict(self.inf101_secondSem_a2_g2, self.allFields),
                        ]

        self.assertEquals(search_res.count(), len(expected_res))
        for s in search_res:
            self.assertTrue(s in expected_res)

        # search with query
        search_res = SimplifiedAssignmentGroup.search(self.admin1, query='secondStud')
        expected_res = [modelinstance_to_dict(self.inf101_secondSem_a1_g2, self.baseFields),
                        modelinstance_to_dict(self.inf101_secondSem_a2_g2, self.baseFields)]

        self.assertEquals(search_res.count(), len(expected_res))
        for s in search_res:
            self.assertTrue(s in expected_res)

        # with query and extra fields
        search_res = SimplifiedAssignmentGroup.search(self.admin1, query='inf101', result_fieldgroups=self.allExtras)
        expected_res = [modelinstance_to_dict(self.inf101_firstSem_a1_g1, self.allFields),
                        modelinstance_to_dict(self.inf101_firstSem_a2_g1, self.allFields),
                        modelinstance_to_dict(self.inf101_secondSem_a1_g2, self.allFields),
                        modelinstance_to_dict(self.inf101_secondSem_a2_g2, self.allFields)]

        self.assertEquals(search_res.count(), len(expected_res))
        for s in search_res:
            self.assertTrue(s in expected_res)

    def test_read(self):

        # do a read with no extra fields
        read_res = SimplifiedAssignmentGroup.read(self.admin1, self.inf101_firstSem_a1_g1.id)
        expected_res = modelinstance_to_dict(self.inf101_firstSem_a1_g1,
                                             SimplifiedAssignmentGroup.Meta.resultfields.aslist())
        self.assertEquals(read_res, expected_res)

        # do a read with all extras
        read_res = SimplifiedAssignmentGroup.read(self.admin1, self.inf101_firstSem_a1_g1.id, result_fieldgroups=self.allExtras)
        expected_res = modelinstance_to_dict(self.inf101_firstSem_a1_g1,
                                             SimplifiedAssignmentGroup.Meta.resultfields.aslist(self.allExtras))

        self.assertEquals(read_res, expected_res)

    def test_read_security(self):

        # We know secondStud hasn't signed up for firstSem.inf101.
        with self.assertRaises(PermissionDenied):
            SimplifiedAssignmentGroup.read(self.secondStud, self.inf101_firstSem_a1_g1.id)
>>>>>>> 7eb8335e
<|MERGE_RESOLUTION|>--- conflicted
+++ resolved
@@ -1,20 +1,9 @@
 from django.test import TestCase
-from django.contrib.auth.models import User
-from django.core.exceptions import ValidationError
 
 from ....simplified import PermissionDenied
-<<<<<<< HEAD
-from ...core import models 
-from ...core import testhelper 
+from ...core import testhelper
 from ....simplified.utils import modelinstance_to_dict
-from ...core import pluginloader
-from ..simplified import SimplifiedNode, SimplifiedSubject, SimplifiedPeriod, SimplifiedAssignment
-=======
-from ...core import models
 from ..simplified import SimplifiedNode, SimplifiedSubject, SimplifiedPeriod, SimplifiedAssignment, SimplifiedAssignmentGroup
->>>>>>> 7eb8335e
-
-#pluginloader.autodiscover()
 
 class SimplifiedAdministratorTestBase(TestCase, testhelper.TestHelper):
     def setUp(self):
@@ -665,22 +654,10 @@
             SimplifiedAssignment.delete(self.admin, self.inf110_firstSem_a1.id)
 
     def test_delete_noperm(self):
-<<<<<<< HEAD
         self.add_to_path('uni;inf110.firstSem.a1.g1:candidate(testPerson)')
-        
+
         with self.assertRaises(PermissionDenied):
             SimplifiedAssignment.delete(self.testPerson, self.inf110_firstSem_a1.id)
-=======
-        #TODO
-        pass
-
-
-###
-## cotryti stuffs
-###
-
-from ...core import testhelper
-from ....simplified.utils import modelinstance_to_dict
 
 
 class SimplifiedAdminTestBase(TestCase, testhelper.TestHelper):
@@ -781,5 +758,4 @@
 
         # We know secondStud hasn't signed up for firstSem.inf101.
         with self.assertRaises(PermissionDenied):
-            SimplifiedAssignmentGroup.read(self.secondStud, self.inf101_firstSem_a1_g1.id)
->>>>>>> 7eb8335e
+            SimplifiedAssignmentGroup.read(self.secondStud, self.inf101_firstSem_a1_g1.id)