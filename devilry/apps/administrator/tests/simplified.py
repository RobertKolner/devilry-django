--- conflicted
+++ resolved
@@ -3,15 +3,7 @@
 import re
 
 from ....simplified import PermissionDenied
-<<<<<<< HEAD
-from ...core import models, testhelper
-from ..simplified import SimplifiedNode, SimplifiedSubject, SimplifiedPeriod, SimplifiedAssignment, SimplifiedAssignmentGroup, SimplifiedDeadline
-
-from ....simplified.utils import modelinstance_to_dict
-
-
-class SimplifiedAdministratorTestBase(TestCase, testhelper.TestHelper):
-=======
+
 from ...core import testhelper
 from ....simplified.utils import modelinstance_to_dict
 from ..simplified import SimplifiedNode, SimplifiedSubject, SimplifiedPeriod, SimplifiedAssignment, SimplifiedAssignmentGroup, SimplifiedStaticFeedback
@@ -20,7 +12,7 @@
 from ..simplified import SimplifiedNode, SimplifiedSubject, SimplifiedPeriod, SimplifiedAssignment, SimplifiedAssignmentGroup, SimplifiedDeadline
 
 class SimplifiedAdminTestBase(TestCase, testhelper.TestHelper):
->>>>>>> ad44ca5c
+
     def setUp(self):
         # create a base structure
         self.add(nodes='uni:admin(admin1)',
@@ -1004,8 +996,4 @@
 
         # We know secondStud hasn't signed up for firstSem.inf101.
         with self.assertRaises(PermissionDenied):
-<<<<<<< HEAD
-            SimplifiedDeadline.read(self.secondStud, self.inf101_firstSem_a1_g1.id)
-=======
-            SimplifiedAssignmentGroup.read(self.secondStud, self.inf101_firstSem_a1_g1.id)
->>>>>>> ad44ca5c
+            SimplifiedDeadline.read(self.secondStud, self.inf101_firstSem_a1_g1.id)