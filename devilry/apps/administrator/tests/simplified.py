from datetime import timedelta
import re

from django.test import TestCase


from ....simplified import PermissionDenied, FilterValidationError, InvalidNumberOfResults
from ....simplified.utils import modelinstance_to_dict
from ...core import models, testhelper
from ..simplified import (SimplifiedNode, SimplifiedSubject, SimplifiedPeriod,
                          SimplifiedAssignment, SimplifiedAssignmentGroup,
                          SimplifiedDeadline, SimplifiedStaticFeedback,
                          SimplifiedFileMeta)


testhelper.TestHelper.set_memory_deliverystore()


class SimplifiedAdminTestBase(TestCase, testhelper.TestHelper):

    def setUp(self):
        self.create_superuser('superadminuser')

        # create a base structure
        self.add(nodes='uni:admin(admin1)',
                 subjects=['inf101', 'inf110'],
                 periods=['firstsem', 'secondsem:admin(admin2)'],
                 assignments=['a1', 'a2'])

        # add firstStud to the first and secondsem assignments
        self.add_to_path('uni;inf101.firstsem.a1.g1:candidate(firstStud):examiner(exam1,exam3)')
        self.add_to_path('uni;inf101.firstsem.a2.g1:candidate(firstStud):examiner(exam1)')
        self.add_to_path('uni;inf110.secondsem.a1.g1:candidate(firstStud):examiner(exam2)')
        self.add_to_path('uni;inf110.secondsem.a2.g1:candidate(firstStud):examiner(exam2)')

        # secondStud began secondsem
        self.add_to_path('uni;inf101.secondsem.a1.g2:candidate(secondStud):examiner(exam1)')
        self.add_to_path('uni;inf101.secondsem.a2.g2:candidate(secondStud):examiner(exam1)')


class TestSimplifiedNode(SimplifiedAdminTestBase):
    allExtras = SimplifiedNode._meta.resultfields.additional_aslist()

    def setUp(self):
        self.add(nodes='uni:admin(admin1).mat.inf')
        self.add(nodes='uni.fys')
        self.create_superuser('superadminuser')


    def test_search_filters(self):
        qrywrap = SimplifiedNode.search(self.admin1)
        self.assertEquals(len(qrywrap), 4)
        qrywrap = SimplifiedNode.search(self.admin1,
                                        filters=[dict(field='parentnode__short_name', comp='exact', value='uni')])
        self.assertEquals(len(qrywrap), 2)
        qrywrap = SimplifiedNode.search(self.admin1,
                                        filters=[dict(field='parentnode__parentnode__short_name', comp='exact', value='uni')])
        self.assertEquals(len(qrywrap), 1)

        with self.assertRaises(FilterValidationError):
            SimplifiedNode.search(self.admin1,
                                  filters=[dict(field='parentnode__INVALID__short_name', comp='exact', value='uni')])
        with self.assertRaises(FilterValidationError):
            SimplifiedNode.search(self.admin1,
                                  filters=[dict(field='INVALIDparentnode__short_name', comp='exact', value='uni')])
        with self.assertRaises(FilterValidationError):
            SimplifiedNode.search(self.admin1,
                                  filters=[dict(field='parentnode__short_nameINVALID', comp='exact', value='uni')])

    def test_search_exact_number_of_results(self):
        qrywrap = SimplifiedNode.search(self.admin1, exact_number_of_results=4)
        self.assertEquals(len(qrywrap), 4)
        qrywrap = SimplifiedNode.search(self.admin1, exact_number_of_results=None)
        self.assertEquals(len(qrywrap), 4)
        with self.assertRaises(InvalidNumberOfResults):
            SimplifiedNode.search(self.admin1, exact_number_of_results=3)
        with self.assertRaises(InvalidNumberOfResults):
            SimplifiedNode.search(self.admin1, exact_number_of_results=5)
        with self.assertRaises(InvalidNumberOfResults):
            SimplifiedNode.search(self.admin1, exact_number_of_results=0)

    def test_create_asadmin(self):
        kw = dict(
                long_name='TestOne',
                parentnode = self.uni)

        newpk = SimplifiedNode.create(self.admin1, short_name='test1', **kw)
        create_res = models.Node.objects.get(pk=newpk)
        self.assertEquals(create_res.short_name, 'test1')
        self.assertEquals(create_res.long_name, 'TestOne')
        self.assertEquals(create_res.parentnode, self.uni)

    def test_create_assuperadmin(self):
        kw = dict(
                long_name='TestOne',
                parentnode = None)

        newpk = SimplifiedNode.create(self.superadminuser, short_name='test1', **kw)
        create_res = models.Node.objects.get(pk=newpk)
        self.assertEquals(create_res.short_name, 'test1')
        self.assertEquals(create_res.long_name, 'TestOne')
        self.assertEquals(create_res.parentnode, None)

    def test_read(self):
        # do a read with no extra fields
        read_res = SimplifiedNode.read(self.admin1, self.uni.id)
        expected_res = modelinstance_to_dict(self.uni, SimplifiedNode._meta.resultfields.aslist())
        self.assertEquals(read_res, expected_res)

        # do a read with all extras
        read_res = SimplifiedNode.read(self.admin1, self.uni.id, result_fieldgroups=self.allExtras)
        expected_res = modelinstance_to_dict(self.uni, SimplifiedNode._meta.resultfields.aslist(self.allExtras))
        self.assertEquals(read_res, expected_res)

    def test_update(self):
        self.assertEquals(self.uni.short_name, 'uni')

        kw = dict(short_name = 'testuni',
                    long_name = 'Test')

        pk = SimplifiedNode.update(self.admin1,
                            pk = self.uni.id,
                            **kw)
        update_res = models.Node.objects.get(pk=pk)
        self.assertEquals(update_res.short_name, 'testuni')

        self.assertEquals(self.uni.short_name, 'uni')
        self.refresh_var(self.uni)
        self.assertEquals(self.uni.short_name, 'testuni')

    def test_search_noextras(self):
        # search with no query and no extra fields
        search_res = SimplifiedNode.search(self.admin1)
        expected_res = [modelinstance_to_dict(self.uni, SimplifiedNode._meta.resultfields.aslist()),
                        modelinstance_to_dict(self.uni_mat, SimplifiedNode._meta.resultfields.aslist()),
                        modelinstance_to_dict(self.uni_fys, SimplifiedNode._meta.resultfields.aslist()),
                        modelinstance_to_dict(self.uni_mat_inf, SimplifiedNode._meta.resultfields.aslist())]

        # assert that all search results are as expected
        self.assertEquals(search_res.count(), len(expected_res))
        for s in search_res:
            self.assertTrue(s in expected_res)

    def test_search_allextras(self):
        # search with no querys, but all extra fields
        search_res = SimplifiedNode.search(self.admin1, result_fieldgroups=self.allExtras)
        expected_res = [modelinstance_to_dict(self.uni, SimplifiedNode._meta.resultfields.aslist(self.allExtras)),
                        modelinstance_to_dict(self.uni_mat, SimplifiedNode._meta.resultfields.aslist(self.allExtras)),
                        modelinstance_to_dict(self.uni_fys, SimplifiedNode._meta.resultfields.aslist(self.allExtras)),
                        modelinstance_to_dict(self.uni_mat_inf, SimplifiedNode._meta.resultfields.aslist(self.allExtras))]

        # assert that all search results are as expected
        self.assertEquals(search_res.count(), len(expected_res))
        for s in search_res:
            self.assertTrue(s in expected_res)

    def test_search_withquery(self):
        # search with query
        search_res = SimplifiedNode.search(self.admin1, query='inf')
        expected_res = [modelinstance_to_dict(self.uni_mat_inf, SimplifiedNode._meta.resultfields.aslist())]

        # assert that all search results are as expected
        self.assertEquals(search_res.count(), len(expected_res))
        for s in search_res:
            self.assertTrue(s in expected_res)

    def test_search_queryandextras(self):
        # with query and extra fields.
        search_res = SimplifiedNode.search(self.admin1, query='inf', result_fieldgroups = self.allExtras)
        expected_res = [modelinstance_to_dict(self.uni_mat_inf, SimplifiedNode._meta.resultfields.aslist(self.allExtras))]

        # assert that all search results are as expected
        self.assertEquals(search_res.count(), len(expected_res))
        for s in search_res:
            self.assertTrue(s in expected_res)

    def test_search_security(self):
        self.add_to_path('uni;inf110.firstsem.a2.g1:candidate(testPerson)')

        search_res = SimplifiedNode.search(self.testPerson)
        self.assertEquals(search_res.count(), 0)

    def test_delete_asnodeadmin(self):
        # this node has children and should raise permissiondenied
        with self.assertRaises(PermissionDenied):
            SimplifiedNode.delete(self.admin1, self.uni.id)

    def test_delete_assuperadmin(self):
        SimplifiedNode.delete(self.superadminuser, self.uni.id)

        with self.assertRaises(PermissionDenied):
            SimplifiedNode.delete(self.superadminuser, self.uni.id)

    def test_delete_noperm(self):
        self.add_to_path('uni;inf101.secondsem.a1.g2:candidate(secondStud):examiner(exam1)')
        with self.assertRaises(PermissionDenied):
            SimplifiedNode.delete(self.secondStud, self.uni.id)
        with self.assertRaises(PermissionDenied):
            SimplifiedNode.delete(self.exam1, self.uni.id)

class TestSimplifiedSubject(SimplifiedAdminTestBase):
    allExtras = SimplifiedSubject._meta.resultfields.additional_aslist()
    def setUp(self):
        super(TestSimplifiedSubject,self).setUp()

    def test_create_asadmin(self):
        kw = dict(
                long_name='TestOne',
                parentnode = self.uni)

        newpk = SimplifiedSubject.create(self.admin1, short_name='test1', **kw)
        create_res = models.Subject.objects.get(pk=newpk)
        self.assertEquals(create_res.short_name, 'test1')
        self.assertEquals(create_res.long_name, 'TestOne')
        self.assertEquals(create_res.parentnode, self.uni)

    def test_create_assuperadmin(self):
        kw = dict(
                long_name='TestOne',
                parentnode = self.uni)

        newpk = SimplifiedSubject.create(self.superadminuser, short_name='test1', **kw)
        create_res = models.Subject.objects.get(pk=newpk)
        self.assertEquals(create_res.short_name, 'test1')
        self.assertEquals(create_res.long_name, 'TestOne')
        self.assertEquals(create_res.parentnode, self.uni)

    def test_read(self):
        # do a read with no extra fields
        read_res = SimplifiedSubject.read(self.admin1, self.inf110.id)
        expected_res = modelinstance_to_dict(self.inf110, SimplifiedSubject._meta.resultfields.aslist())
        self.assertEquals(read_res, expected_res)

        # do a read with all extras
        read_res = SimplifiedSubject.read(self.admin1, self.inf110.id, result_fieldgroups=self.allExtras)
        expected_res = modelinstance_to_dict(self.inf110, SimplifiedSubject._meta.resultfields.aslist(self.allExtras))
        self.assertEquals(read_res, expected_res)

    def test_update(self):
        self.assertEquals(self.inf110.short_name, 'inf110')

        kw = dict(short_name = 'test110',
                    long_name = 'Test')

        pk = SimplifiedSubject.update(self.admin1,
                            pk = self.inf110.id,
                            **kw)
        update_res = models.Subject.objects.get(pk=pk)
        self.assertEquals(update_res.short_name, 'test110')

        self.assertEquals(self.inf110.short_name, 'inf110')
        self.refresh_var(self.inf110)
        self.assertEquals(self.inf110.short_name, 'test110')

    def test_search_noextras(self):
        # search with no query and no extra fields
        search_res = SimplifiedSubject.search(self.admin1)
        expected_res = [modelinstance_to_dict(self.inf110, SimplifiedSubject._meta.resultfields.aslist()),
                        modelinstance_to_dict(self.inf101, SimplifiedSubject._meta.resultfields.aslist())]

        # assert that all search results are as expected
        self.assertEquals(search_res.count(), len(expected_res))
        for s in search_res:
            self.assertTrue(s in expected_res)

    def test_search_allextras(self):
        # search with no querys, but all extra fields
        search_res = SimplifiedSubject.search(self.admin1, result_fieldgroups=self.allExtras)
        expected_res = [modelinstance_to_dict(self.inf110, SimplifiedSubject._meta.resultfields.aslist(self.allExtras)),
                        modelinstance_to_dict(self.inf101, SimplifiedSubject._meta.resultfields.aslist(self.allExtras))]

        # assert that all search results are as expected
        self.assertEquals(search_res.count(), len(expected_res))
        for s in search_res:
            self.assertTrue(s in expected_res)

    def test_search_withquery(self):
        # search with query
        search_res = SimplifiedSubject.search(self.admin1, query='11')
        expected_res = [modelinstance_to_dict(self.inf110, SimplifiedSubject._meta.resultfields.aslist())]

        # assert that all search results are as expected
        self.assertEquals(search_res.count(), len(expected_res))
        for s in search_res:
            self.assertTrue(s in expected_res)

    def test_search_queryandextras(self):
        # with query and extra fields.
        search_res = SimplifiedSubject.search(self.admin1, query='11', result_fieldgroups=self.allExtras)
        expected_res = [modelinstance_to_dict(self.inf110, SimplifiedSubject._meta.resultfields.aslist(self.allExtras))]

        # assert that all search results are as expected
        self.assertEquals(search_res.count(), len(expected_res))
        for s in search_res:
            self.assertTrue(s in expected_res)

    def test_search_security(self):
        self.add_to_path('uni;inf110.firstsem.a2.g1:candidate(testPerson)')

        search_res = SimplifiedSubject.search(self.testPerson)
        self.assertEquals(search_res.count(), 0)

    def test_delete_asnodeadmin(self):
        self.add_to_path('uni;test111:admin(testadmin)')
        SimplifiedSubject.delete(self.testadmin, self.test111.id)

        with self.assertRaises(PermissionDenied):
            SimplifiedSubject.delete(self.testadmin, self.test111.id)

        self.add_to_path('uni;inf101:admin(testadmin)')
        # this node has children and should raise permissionDenied
        with self.assertRaises(PermissionDenied):
            SimplifiedSubject.delete(self.testadmin, self.inf101.id)

    def test_delete_assuperadmin(self):
        SimplifiedSubject.delete(self.superadminuser, self.inf101.id)

        with self.assertRaises(PermissionDenied):
            SimplifiedSubject.delete(self.superadminuser, self.inf101.id)

    def test_delete_noperm(self):
        with self.assertRaises(PermissionDenied):
            SimplifiedSubject.delete(self.firstStud, self.inf101.id)

        with self.assertRaises(PermissionDenied):
            SimplifiedSubject.delete(self.exam1, self.inf101.id)

class TestSimplifiedPeriod(SimplifiedAdminTestBase):
    allExtras = SimplifiedSubject._meta.resultfields.additional_aslist()
    def setUp(self):
        super(TestSimplifiedPeriod, self).setUp()

    def test_create_asadmin(self):
        kw = dict(
                long_name='TestOne',
                parentnode = self.inf110,
                start_time = self.inf110_firstsem.start_time,
                end_time = self.inf110_firstsem.end_time)

        newpk = SimplifiedPeriod.create(self.admin1, short_name='test1', **kw)
        create_res = models.Period.objects.get(pk=newpk)
        self.assertEquals(create_res.short_name, 'test1')
        self.assertEquals(create_res.long_name, 'TestOne')
        self.assertEquals(create_res.parentnode, self.inf110)

    def test_create_assuperadmin(self):
        kw = dict(
                long_name='TestOne',
                parentnode = self.inf110,
                start_time = self.inf110_firstsem.start_time,
                end_time = self.inf110_firstsem.end_time)

        newpk = SimplifiedPeriod.create(self.superadminuser, short_name='test1', **kw)
        create_res = models.Period.objects.get(pk=newpk)
        self.assertEquals(create_res.short_name, 'test1')
        self.assertEquals(create_res.long_name, 'TestOne')
        self.assertEquals(create_res.parentnode, self.inf110)

    def test_read(self):
        # do a read with no extra fields
        read_res = SimplifiedPeriod.read(self.admin1, self.inf110_firstsem.id)
        expected_res = modelinstance_to_dict(self.inf110_firstsem, SimplifiedPeriod._meta.resultfields.aslist())
        self.assertEquals(read_res, expected_res)

    def test_read_allextras(self):
        # do a read with all extras
        read_res = SimplifiedPeriod.read(self.admin1, self.inf110_firstsem.id, result_fieldgroups=self.allExtras)
        expected_res = modelinstance_to_dict(self.inf110_firstsem, SimplifiedPeriod._meta.resultfields.aslist(self.allExtras))
        self.assertEquals(read_res, expected_res)

    def test_update(self):
        self.assertEquals(self.inf110_firstsem.short_name, 'firstsem')

        kw = dict(short_name = 'testsem',
                    long_name = 'TestPeriod')

        pk = SimplifiedPeriod.update(self.admin1,
                            pk = self.inf110_firstsem.id,
                            **kw)
        update_res = models.Period.objects.get(pk=pk)
        self.assertEquals(update_res.short_name, 'testsem')

        self.assertEquals(self.inf110_firstsem.short_name, 'firstsem')
        self.refresh_var(self.inf110_firstsem)
        self.assertEquals(self.inf110_firstsem.short_name, 'testsem')

    def test_search_noextras(self):
        # search with no query and no extra fields
        search_res = SimplifiedPeriod.search(self.admin1)
        expected_res = [modelinstance_to_dict(self.inf110_firstsem,SimplifiedPeriod._meta.resultfields.aslist()),
                        modelinstance_to_dict(self.inf110_secondsem,SimplifiedPeriod._meta.resultfields.aslist()),
                        modelinstance_to_dict(self.inf101_firstsem,SimplifiedPeriod._meta.resultfields.aslist()),
                        modelinstance_to_dict(self.inf101_secondsem,SimplifiedPeriod._meta.resultfields.aslist())]

        # assert that all search results are as expected
        self.assertEquals(search_res.count(), len(expected_res))
        for s in search_res:
            self.assertTrue(s in expected_res)

    def test_search_allextras(self):
        # search with no querys, but all extra fields
        search_res = SimplifiedPeriod.search(self.admin1, result_fieldgroups=self.allExtras)
        expected_res = [modelinstance_to_dict(self.inf110_firstsem,SimplifiedPeriod._meta.resultfields.aslist(self.allExtras)),
                        modelinstance_to_dict(self.inf110_secondsem,SimplifiedPeriod._meta.resultfields.aslist(self.allExtras)),
                        modelinstance_to_dict(self.inf101_firstsem,SimplifiedPeriod._meta.resultfields.aslist(self.allExtras)),
                        modelinstance_to_dict(self.inf101_secondsem,SimplifiedPeriod._meta.resultfields.aslist(self.allExtras))]

        # assert that all search results are as expected
        self.assertEquals(search_res.count(), len(expected_res))
        for s in search_res:
            self.assertTrue(s in expected_res)

    def test_search_withquery(self):
        # search with query
        search_res = SimplifiedPeriod.search(self.admin1, query='11')
        expected_res = [modelinstance_to_dict(self.inf110_firstsem,SimplifiedPeriod._meta.resultfields.aslist()),
                        modelinstance_to_dict(self.inf110_secondsem,SimplifiedPeriod._meta.resultfields.aslist())]

        # assert that all search results are as expected
        self.assertEquals(search_res.count(), len(expected_res))
        for s in search_res:
            self.assertTrue(s in expected_res)

    def test_search_queryandextras(self):
        # with query and extra fields.
        search_res = SimplifiedPeriod.search(self.admin1, query='11', result_fieldgroups=self.allExtras)
        expected_res = [modelinstance_to_dict(self.inf110_firstsem,SimplifiedPeriod._meta.resultfields.aslist(self.allExtras)),
                        modelinstance_to_dict(self.inf110_secondsem,SimplifiedPeriod._meta.resultfields.aslist(self.allExtras))]

        # assert that all search results are as expected
        self.assertEquals(search_res.count(), len(expected_res))
        for s in search_res:
            self.assertTrue(s in expected_res)

    def test_search_security(self):
        self.add_to_path('uni;inf110.firstsem.a2.g1:candidate(testPerson)')

        search_res = SimplifiedPeriod.search(self.testPerson)
        self.assertEquals(search_res.count(), 0)

    def test_delete_asnodeadmin(self):
        self.add_to_path('uni;test111.testsem:admin(testadmin)')
        SimplifiedPeriod.delete(self.testadmin, self.test111_testsem.id)

        with self.assertRaises(PermissionDenied):
            SimplifiedPeriod.delete(self.testadmin, self.test111_testsem.id)

        # this node has children so this should raise PermissionDenied
        with self.assertRaises(PermissionDenied):
            SimplifiedPeriod.delete(self.admin1, self.inf101_firstsem.id)

    def test_delete_assuperadmin(self):
        SimplifiedPeriod.delete(self.superadminuser, self.inf101_firstsem.id)

        with self.assertRaises(PermissionDenied):
            SimplifiedPeriod.delete(self.superadminuser, self.inf101_firstsem.id)

    def test_delete_noperm(self):
        with self.assertRaises(PermissionDenied):
            SimplifiedPeriod.delete(self.firstStud, self.inf101_firstsem.id)

        with self.assertRaises(PermissionDenied):
            SimplifiedPeriod.delete(self.exam1, self.inf101_firstsem.id)

class TestSimplifiedAssignment(SimplifiedAdminTestBase):
    allExtras = SimplifiedAssignment._meta.resultfields.additional_aslist()

    def setUp(self):
        super(TestSimplifiedAssignment, self).setUp()

    def test_read_base(self):
        # do a read with no extra fields
        read_res = SimplifiedAssignment.read(self.admin1, self.inf101_firstsem_a1.id)
        expected_res = modelinstance_to_dict(self.inf101_firstsem_a1,
                                             SimplifiedAssignment._meta.resultfields.aslist())
        self.assertEquals(read_res, expected_res)

    def test_read_period(self):
        read_res = SimplifiedAssignment.read(self.admin1,
                self.inf101_firstsem_a1.id, result_fieldgroups='period')
        expected_res = modelinstance_to_dict(self.inf101_firstsem_a1,
                                             SimplifiedAssignment._meta.resultfields.aslist('period'))
        self.assertEquals(read_res, expected_res)

    def test_read_period_subject(self):
        read_res = SimplifiedAssignment.read(self.admin1,
                self.inf101_firstsem_a1.id, result_fieldgroups=['period',
                    'subject'])
        expected_res = modelinstance_to_dict(self.inf101_firstsem_a1,
                                             SimplifiedAssignment._meta.resultfields.aslist(['period',
                                                 'subject']))
        self.assertEquals(read_res, expected_res)

    def test_read_period_subject_pointfields(self):
        read_res = SimplifiedAssignment.read(self.admin1,
                self.inf101_firstsem_a1.id, result_fieldgroups=['period',
                    'subject', 'pointfields'])
        expected_res = modelinstance_to_dict(self.inf101_firstsem_a1,
                                             SimplifiedAssignment._meta.resultfields.aslist(['period',
                                                 'subject', 'pointfields']))
        self.assertEquals(read_res, expected_res)

    def test_read_security(self):
        self.add_to_path('uni;inf110.firstsem.a2.g1:candidate(testPerson)')

        with self.assertRaises(PermissionDenied):
            SimplifiedAssignment.read(self.testPerson,
                    self.inf110_firstsem_a2.id)

        self.add_to_path('uni;inf110.firstsem.a2:admin(testPerson)')
        SimplifiedAssignment.read(self.testPerson, self.inf110_firstsem_a2.id)

    def test_search_noextras(self):
        # search with no query and no extra fields
        search_res = SimplifiedAssignment.search(self.admin1)
        expected_res = [modelinstance_to_dict(self.inf101_firstsem_a1, SimplifiedAssignment._meta.resultfields.aslist()),
                        modelinstance_to_dict(self.inf101_firstsem_a2, SimplifiedAssignment._meta.resultfields.aslist()),
                        modelinstance_to_dict(self.inf101_secondsem_a1, SimplifiedAssignment._meta.resultfields.aslist()),
                        modelinstance_to_dict(self.inf101_secondsem_a2, SimplifiedAssignment._meta.resultfields.aslist()),
                        modelinstance_to_dict(self.inf110_firstsem_a1, SimplifiedAssignment._meta.resultfields.aslist()),
                        modelinstance_to_dict(self.inf110_firstsem_a2, SimplifiedAssignment._meta.resultfields.aslist()),
                        modelinstance_to_dict(self.inf110_secondsem_a1, SimplifiedAssignment._meta.resultfields.aslist()),
                        modelinstance_to_dict(self.inf110_secondsem_a2, SimplifiedAssignment._meta.resultfields.aslist())]

        # assert that all search results are as expected
        self.assertEquals(search_res.count(), len(expected_res))
        for s in search_res:
            self.assertTrue(s in expected_res)

    def test_search_allextras(self):
        # search with no querys, but all extra fields
        search_res = SimplifiedAssignment.search(self.admin1, result_fieldgroups=self.allExtras)
        expected_res = [modelinstance_to_dict(self.inf101_firstsem_a1,
                                              SimplifiedAssignment._meta.resultfields.aslist(self.allExtras)),
                        modelinstance_to_dict(self.inf101_firstsem_a2,
                                              SimplifiedAssignment._meta.resultfields.aslist(self.allExtras)),
                        modelinstance_to_dict(self.inf101_secondsem_a1,
                                              SimplifiedAssignment._meta.resultfields.aslist(self.allExtras)),
                        modelinstance_to_dict(self.inf101_secondsem_a2,
                                              SimplifiedAssignment._meta.resultfields.aslist(self.allExtras)),
                        modelinstance_to_dict(self.inf110_firstsem_a1,
                                              SimplifiedAssignment._meta.resultfields.aslist(self.allExtras)),
                        modelinstance_to_dict(self.inf110_firstsem_a2,
                                              SimplifiedAssignment._meta.resultfields.aslist(self.allExtras)),
                        modelinstance_to_dict(self.inf110_secondsem_a1,
                                              SimplifiedAssignment._meta.resultfields.aslist(self.allExtras)),
                        modelinstance_to_dict(self.inf110_secondsem_a2,
                                              SimplifiedAssignment._meta.resultfields.aslist(self.allExtras))]

        self.assertEquals(search_res.count(), len(expected_res))
        for s in search_res:
            self.assertTrue(s in expected_res)

    def test_search_query(self):
        # search with query
        search_res = SimplifiedAssignment.search(self.admin1, query='a1')
        expected_res = [modelinstance_to_dict(self.inf101_firstsem_a1, SimplifiedAssignment._meta.resultfields.aslist()),
                        modelinstance_to_dict(self.inf101_secondsem_a1, SimplifiedAssignment._meta.resultfields.aslist()),
                        modelinstance_to_dict(self.inf110_firstsem_a1, SimplifiedAssignment._meta.resultfields.aslist()),
                        modelinstance_to_dict(self.inf110_secondsem_a1, SimplifiedAssignment._meta.resultfields.aslist())]

        self.assertEquals(search_res.count(), len(expected_res))
        for s in search_res:
            self.assertTrue(s in expected_res)

    def test_search_queryandextras(self):
        # with query and extra fields, only subject containing '11' is 'inf110'.
        search_res = SimplifiedAssignment.search(self.admin1, query='11', result_fieldgroups=self.allExtras)
        expected_res = [modelinstance_to_dict(self.inf110_secondsem_a1,
                                              SimplifiedAssignment._meta.resultfields.aslist(self.allExtras)),
                        modelinstance_to_dict(self.inf110_secondsem_a2,
                                              SimplifiedAssignment._meta.resultfields.aslist(self.allExtras)),
                        modelinstance_to_dict(self.inf110_firstsem_a1,
                                              SimplifiedAssignment._meta.resultfields.aslist(self.allExtras)),
                        modelinstance_to_dict(self.inf110_firstsem_a2,
                                              SimplifiedAssignment._meta.resultfields.aslist(self.allExtras))]

        self.assertEquals(search_res.count(), len(expected_res))
        for s in search_res:
            self.assertTrue(s in expected_res)

    def test_search_security(self):
        self.add_to_path('uni;inf110.firstsem.a2.g1:candidate(testPerson)')

        search_res = SimplifiedAssignment.search(self.testPerson)
        self.assertEquals(search_res.count(), 0)

        self.add_to_path('uni;inf110.firstsem.a2:admin(testPerson)')
        search_res = SimplifiedAssignment.search(self.testPerson)
        expected_res = [modelinstance_to_dict(self.inf110_firstsem_a2,
            SimplifiedAssignment._meta.resultfields.aslist())]

        self.assertEquals(search_res.count(), len(expected_res))
        for s in search_res:
            self.assertTrue(s in expected_res)

    def test_search_filters(self):
        qrywrap = SimplifiedAssignment.search(self.admin1)
        self.assertEquals(len(qrywrap), 8)
        qrywrap = SimplifiedAssignment.search(self.admin1,
                                              #result_fieldgroups=['subject'], # has no effect on filters but nice for debugging
                                              filters=[dict(field='parentnode__short_name', comp='exact', value='firstsem')])
        self.assertEquals(len(qrywrap), 4)
        qrywrap = SimplifiedAssignment.search(self.admin1,
                                              #result_fieldgroups=['subject'], # has no effect on filters but nice for debugging
                                              filters=[dict(field='parentnode__short_name', comp='exact', value='firstsem'),
                                                       dict(field='parentnode__parentnode__short_name', comp='endswith', value='101')])
        self.assertEquals(len(qrywrap), 2)

    def test_create(self):
        kw = dict(
                long_name='Test',
                parentnode = self.inf110_firstsem_a2.parentnode,
                publishing_time = self.inf110_firstsem_a2.publishing_time)

        newpk = SimplifiedAssignment.create(self.admin1, short_name='test1', **kw)
        create_res = models.Assignment.objects.get(pk=newpk)
        self.assertEquals(create_res.short_name, 'test1')
        self.assertEquals(create_res.long_name, 'Test')
        self.assertEquals(create_res.parentnode,
                self.inf110_firstsem_a2.parentnode)
        self.assertEquals(create_res.publishing_time,
                self.inf110_firstsem_a2.publishing_time)

    def test_create_security(self):
        kw = dict(
                long_name='Test',
                parentnode = self.inf110_firstsem_a2.parentnode,
                publishing_time = self.inf110_firstsem_a2.publishing_time)

        #test that a student cannot create an assignment
        self.add_to_path('uni;inf110.firstsem.a2.g1:candidate(inf110Student)')
        with self.assertRaises(PermissionDenied):
            SimplifiedAssignment.create(self.inf110Student, short_name='test1', **kw)

        #test that an administrator cannot create assignment for the wrong course
        self.add_to_path('uni;inf101:admin(inf101Admin)')
        with self.assertRaises(PermissionDenied):
            SimplifiedAssignment.create(self.inf101Admin, short_name='test1', **kw)

        #test that a course-administrator can create assignments for his/her course..
        self.add_to_path('uni;inf110:admin(inf110Admin)')
        SimplifiedAssignment.create(self.inf110Admin, short_name='test1', **kw)

    def test_update(self):
        self.assertEquals(self.inf110_firstsem_a2.short_name, 'a2')

        kw = dict(short_name = 'testa2',
                    long_name = 'Test',
                    parentnode = self.inf110_firstsem_a2.parentnode)

        pk = SimplifiedAssignment.update(self.admin1,
                            pk = self.inf110_firstsem_a2.id,
                            **kw)
        update_res = models.Assignment.objects.get(pk=pk)

        self.assertEquals(update_res.short_name, 'testa2')
        self.assertEquals(self.inf110_firstsem_a2.short_name, 'a2')

        update_res = SimplifiedAssignment.update(self.admin1,
                                                 pk=self.inf110_firstsem_a2.id,
                                                 short_name = 'test110')
        self.refresh_var(self.inf110_firstsem_a2)
        self.assertEquals(self.inf110_firstsem_a2.short_name, 'test110')

    def test_update_security(self):
        kw = dict(
                long_name = 'TestAssignment',
                short_name = 'ta')

        #test that a student cannot change an assignment
        self.add_to_path('uni;inf110.firstsem.a2.g1:candidate(inf110Student)')
        with self.assertRaises(PermissionDenied):
            SimplifiedAssignment.update(self.inf110Student, pk=self.inf110_firstsem_a2.id, **kw)

        #test that an administrator cannot change assignment for the wrong course
        self.add_to_path('uni;inf101:admin(inf101Admin)')
        with self.assertRaises(PermissionDenied):
            SimplifiedAssignment.update(self.inf101Admin, pk=self.inf110_firstsem_a2.id, **kw)

        #test that a course-administrator can change assignments for his/her course..
        self.add_to_path('uni;inf110:admin(inf110Admin)')
        SimplifiedAssignment.update(self.inf110Admin, pk=self.inf110_firstsem_a2.id, **kw)

    def test_delete_asnodeadmin(self):
        self.add_to_path('uni;inf110.firstsem.a1:admin(testadmin)')
        SimplifiedAssignment.delete(self.testadmin, self.inf110_firstsem_a1.id)

        with self.assertRaises(PermissionDenied):
            SimplifiedAssignment.delete(self.testadmin, self.inf110_firstsem_a1.id)

    def test_delete_assuperadmin(self):
        SimplifiedAssignment.delete(self.superadminuser, self.inf110_firstsem_a1.id)

        with self.assertRaises(PermissionDenied):
            SimplifiedAssignment.delete(self.admin1, self.inf110_firstsem_a1.id)

    def test_delete_noperm(self):
        self.add_to_path('uni;inf110.firstsem.a1.g1:candidate(testPerson)')

        with self.assertRaises(PermissionDenied):
            SimplifiedAssignment.delete(self.testPerson, self.inf110_firstsem_a1.id)


class TestSimplifiedAdminAssignmentGroup(SimplifiedAdminTestBase):

    allExtras = SimplifiedAssignmentGroup._meta.resultfields.additional_aslist()
    baseFields = SimplifiedAssignmentGroup._meta.resultfields.aslist()
    allFields = SimplifiedAssignmentGroup._meta.resultfields.aslist(allExtras)

    def setUp(self):
        super(TestSimplifiedAdminAssignmentGroup, self).setUp()

    def test_search_noextras(self):
        # search with no query and no extra fields

        search_res = SimplifiedAssignmentGroup.search(self.admin1)
        expected_res = [modelinstance_to_dict(self.inf101_firstsem_a1_g1, self.baseFields),
                        modelinstance_to_dict(self.inf101_firstsem_a2_g1, self.baseFields),
                        modelinstance_to_dict(self.inf110_secondsem_a1_g1, self.baseFields),
                        modelinstance_to_dict(self.inf110_secondsem_a2_g1, self.baseFields),
                        modelinstance_to_dict(self.inf101_secondsem_a1_g2, self.baseFields),
                        modelinstance_to_dict(self.inf101_secondsem_a2_g2, self.baseFields),
                        ]

        # assert that all search results are as expected
        self.assertEquals(search_res.count(), len(expected_res))
        for s in search_res:
            self.assertTrue(s in expected_res)

    def test_search_allextras(self):
        # search with no query and with extra fields
        search_res = SimplifiedAssignmentGroup.search(self.admin1, result_fieldgroups=self.allExtras)
        expected_res = [modelinstance_to_dict(self.inf101_firstsem_a1_g1, self.allFields),
                        modelinstance_to_dict(self.inf101_firstsem_a2_g1, self.allFields),
                        modelinstance_to_dict(self.inf110_secondsem_a1_g1, self.allFields),
                        modelinstance_to_dict(self.inf110_secondsem_a2_g1, self.allFields),
                        modelinstance_to_dict(self.inf101_secondsem_a1_g2, self.allFields),
                        modelinstance_to_dict(self.inf101_secondsem_a2_g2, self.allFields),
                        ]

        self.assertEquals(search_res.count(), len(expected_res))
        for s in search_res:
            self.assertTrue(s in expected_res)

    def test_search_query(self):
        # search with query
        search_res = SimplifiedAssignmentGroup.search(self.admin1, query='secondStud')
        expected_res = [modelinstance_to_dict(self.inf101_secondsem_a1_g2, self.baseFields),
                        modelinstance_to_dict(self.inf101_secondsem_a2_g2, self.baseFields)]

        self.assertEquals(search_res.count(), len(expected_res))
        for s in search_res:
            self.assertTrue(s in expected_res)

    def test_search_queryandextras(self):
        # with query and extra fields
        search_res = SimplifiedAssignmentGroup.search(self.admin1, query='inf101', result_fieldgroups=self.allExtras)
        expected_res = [modelinstance_to_dict(self.inf101_firstsem_a1_g1, self.allFields),
                        modelinstance_to_dict(self.inf101_firstsem_a2_g1, self.allFields),
                        modelinstance_to_dict(self.inf101_secondsem_a1_g2, self.allFields),
                        modelinstance_to_dict(self.inf101_secondsem_a2_g2, self.allFields)]

        self.assertEquals(search_res.count(), len(expected_res))
        for s in search_res:
            self.assertTrue(s in expected_res)

    def test_read(self):

        # do a read with no extra fields
        read_res = SimplifiedAssignmentGroup.read(self.admin1, self.inf101_firstsem_a1_g1.id)
        expected_res = modelinstance_to_dict(self.inf101_firstsem_a1_g1,
                                             SimplifiedAssignmentGroup._meta.resultfields.aslist())
        self.assertEquals(read_res, expected_res)

    def test_read_allextras(self):
        # do a read with all extras
        read_res = SimplifiedAssignmentGroup.read(self.admin1, self.inf101_firstsem_a1_g1.id, result_fieldgroups=self.allExtras)
        expected_res = modelinstance_to_dict(self.inf101_firstsem_a1_g1,
                                             SimplifiedAssignmentGroup._meta.resultfields.aslist(self.allExtras))

        self.assertEquals(read_res, expected_res)

    def test_read_security(self):
        with self.assertRaises(PermissionDenied):
            SimplifiedAssignmentGroup.read(self.secondStud, self.inf101_firstsem_a1_g1.id)

    def test_create(self):
        kw = dict(
<<<<<<< HEAD
                name = 'test',
                parentnode = self.inf101_firstsem_a1_g1.parentnode)

        newpk = SimplifiedAssignmentGroup.create(self.admin1, **kw)
        create_res = models.AssignmentGroup.objects.get(pk=newpk)
        self.assertEquals(create_res.name, 'test')
=======
            name='test1',
            parentnode=self.inf101_firstsem_a1_g1.parentnode)

        newpk = SimplifiedAssignmentGroup.create(self.admin1, **kw)
        create_res = models.AssignmentGroup.objects.get(pk=newpk)
        self.assertEquals(create_res.name, 'test1')
        # self.assertEquals(create_res.long_name, 'Test')
>>>>>>> 05dfdea6
        self.assertEquals(create_res.parentnode,
                self.inf101_firstsem_a1_g1.parentnode)

    def test_update(self):
        kw = dict(name = 'test')

        self.assertEquals(self.inf101_firstsem_a1_g1.name, 'g1')

        newpk = SimplifiedAssignmentGroup.update(self.admin1, pk = self.inf101_firstsem_a1_g1.id, **kw)
        create_res = models.AssignmentGroup.objects.get(pk=newpk)
        self.assertEquals(create_res.name, 'test')

    def test_delete_asnodeadmin(self):
        self.add_to_path('uni;inf101.firstsem:admin(testadmin)')
        # this node has children and should raise PermissionDenied
        with self.assertRaises(PermissionDenied):
            SimplifiedAssignmentGroup.delete(self.testadmin,
                    self.inf101_firstsem_a1_g1.id)

    def test_delete_assuperadmin(self):
        SimplifiedAssignmentGroup.delete(self.superadminuser,
                self.inf101_firstsem_a1_g1.id)

        with self.assertRaises(PermissionDenied):
            SimplifiedAssignmentGroup.delete(self.superadminuser,
                    self.inf101_firstsem_a1_g1.id)

    def test_delete_noperm(self):
        with self.assertRaises(PermissionDenied):
            SimplifiedAssignmentGroup.delete(self.firstStud,
                    self.inf101_firstsem_a1_g1.id)

        with self.assertRaises(PermissionDenied):
            SimplifiedAssignmentGroup.delete(self.exam2, self.inf101_firstsem_a1_g1.id)


class TestSimplifiedAdminstratorStaticFeedback(SimplifiedAdminTestBase):

    allExtras = SimplifiedStaticFeedback._meta.resultfields.additional_aslist()

    def setUp(self):
        super(TestSimplifiedAdminstratorStaticFeedback, self).setUp()
        # we need to add some deliveries here! Use the admin of uni as
        # an examiner
        # add deliveries and feedbacks to every group that was
        # created. Default values are good enough
        for var in dir(self):
            # find any variable that ends with '_gN' where N is a
            # number
            if re.search('_g\d$', var):
                group = getattr(self, var)
                group.examiners.add(self.exam1)
                self.add_delivery(group)
                self.add_feedback(group)

    def test_search_noextras(self):
        # search with no query and no extra fields
        search_res = SimplifiedStaticFeedback.search(self.admin1)
        expected_res = [modelinstance_to_dict(self.inf101_firstsem_a1_g1_feedbacks[0],
                                              SimplifiedStaticFeedback._meta.resultfields.aslist()),
                        modelinstance_to_dict(self.inf101_firstsem_a2_g1_feedbacks[0],
                                              SimplifiedStaticFeedback._meta.resultfields.aslist()),
                        modelinstance_to_dict(self.inf110_secondsem_a1_g1_feedbacks[0],
                                              SimplifiedStaticFeedback._meta.resultfields.aslist()),
                        modelinstance_to_dict(self.inf110_secondsem_a2_g1_feedbacks[0],
                                              SimplifiedStaticFeedback._meta.resultfields.aslist()),
                        modelinstance_to_dict(self.inf101_secondsem_a1_g2_feedbacks[0],
                                              SimplifiedStaticFeedback._meta.resultfields.aslist()),
                        modelinstance_to_dict(self.inf101_secondsem_a2_g2_feedbacks[0],
                                              SimplifiedStaticFeedback._meta.resultfields.aslist())]

        # assert that all search results are as expected
        self.assertEquals(search_res.count(), len(expected_res))
        for s in search_res:
            self.assertTrue(s in expected_res)

    def test_search_allextras(self):
        # search with no query and with extra fields
        search_res = SimplifiedStaticFeedback.search(self.admin1, result_fieldgroups=self.allExtras)
        expected_res = [modelinstance_to_dict(self.inf101_firstsem_a1_g1_feedbacks[0],
                                              SimplifiedStaticFeedback._meta.resultfields.aslist(self.allExtras)),
                        modelinstance_to_dict(self.inf101_firstsem_a2_g1_feedbacks[0],
                                              SimplifiedStaticFeedback._meta.resultfields.aslist(self.allExtras)),
                        modelinstance_to_dict(self.inf110_secondsem_a1_g1_feedbacks[0],
                                              SimplifiedStaticFeedback._meta.resultfields.aslist(self.allExtras)),
                        modelinstance_to_dict(self.inf110_secondsem_a2_g1_feedbacks[0],
                                              SimplifiedStaticFeedback._meta.resultfields.aslist(self.allExtras)),
                        modelinstance_to_dict(self.inf101_secondsem_a1_g2_feedbacks[0],
                                              SimplifiedStaticFeedback._meta.resultfields.aslist(self.allExtras)),
                        modelinstance_to_dict(self.inf101_secondsem_a2_g2_feedbacks[0],
                                              SimplifiedStaticFeedback._meta.resultfields.aslist(self.allExtras))]

        self.assertEquals(search_res.count(), len(expected_res))
        for s in search_res:
            self.assertTrue(s in expected_res)

    def test_search_query(self):
        # search with query
        search_res = SimplifiedStaticFeedback.search(self.admin1, query='a1')
        expected_res = [modelinstance_to_dict(self.inf101_firstsem_a1_g1_feedbacks[0],
                                              SimplifiedStaticFeedback._meta.resultfields.aslist()),
                        modelinstance_to_dict(self.inf101_secondsem_a1_g2_feedbacks[0],
                                              SimplifiedStaticFeedback._meta.resultfields.aslist()),
                        modelinstance_to_dict(self.inf110_secondsem_a1_g1_feedbacks[0],
                                              SimplifiedStaticFeedback._meta.resultfields.aslist())]

        self.assertEquals(search_res.count(), len(expected_res))
        for s in search_res:
            self.assertTrue(s in expected_res)

    def test_search_queryandextras(self):
        # with query and extra fields
        search_res = SimplifiedStaticFeedback.search(self.admin1, query='inf110', result_fieldgroups=self.allExtras)
        expected_res = [modelinstance_to_dict(self.inf110_secondsem_a1_g1_feedbacks[0],
                                              SimplifiedStaticFeedback._meta.resultfields.aslist(self.allExtras)),
                        modelinstance_to_dict(self.inf110_secondsem_a2_g1_feedbacks[0],
                                              SimplifiedStaticFeedback._meta.resultfields.aslist(self.allExtras))]

        self.assertEquals(search_res.count(), len(expected_res))
        for s in search_res:
            self.assertTrue(s in expected_res)

    def test_read(self):

        # do a read with no extra fields
        read_res = SimplifiedStaticFeedback.read(self.admin1, self.inf101_firstsem_a1_g1_deliveries[0].id)
        expected_res = modelinstance_to_dict(self.inf101_firstsem_a1_g1_feedbacks[0],
                                             SimplifiedStaticFeedback._meta.resultfields.aslist())
        self.assertEquals(read_res, expected_res)

    def test_read_allextras(self):
        # do a read with all extras
        read_res = SimplifiedStaticFeedback.read(self.admin1, self.inf101_firstsem_a1_g1_feedbacks[0].id,
                                           result_fieldgroups=self.allExtras)
        expected_res = modelinstance_to_dict(self.inf101_firstsem_a1_g1_feedbacks[0],
                                             SimplifiedStaticFeedback._meta.resultfields.aslist(self.allExtras))
        self.assertEquals(read_res, expected_res)

    def test_read_security(self):
        # test with someone who's not an admin
        with self.assertRaises(PermissionDenied):
            SimplifiedStaticFeedback.read(self.firstStud, self.inf101_firstsem_a1_g1_feedbacks[0].id)

        # test with someone who's not an admin
        with self.assertRaises(PermissionDenied):
            SimplifiedStaticFeedback.read(self.exam1, self.inf101_firstsem_a1_g1_feedbacks[0].id)

    def test_delete_asnodeadmin(self):
        self.add_to_path('uni;inf101:admin(testadmin)')
        with self.assertRaises(PermissionDenied):
            SimplifiedStaticFeedback.delete(self.testadmin, self.inf101_firstsem_a1_g1.deadlines.all()[0].id)

    def test_delete_assuperadmin(self):
        delid = self.inf101_firstsem_a1_g1.deadlines.all()[0].id
        SimplifiedStaticFeedback.delete(self.superadminuser, delid)

        with self.assertRaises(PermissionDenied):
            SimplifiedStaticFeedback.delete(self.superadminuser, delid)

    def test_delete_noperm(self):
        with self.assertRaises(PermissionDenied):
            SimplifiedStaticFeedback.delete(self.firstStud, self.inf101_firstsem_a1_g1.deadlines.all()[0].id)

        with self.assertRaises(PermissionDenied):
            SimplifiedStaticFeedback.delete(self.exam1, self.inf101_firstsem_a1_g1.deadlines.all()[0].id)


class TestSimplifiedAdminDeadline(SimplifiedAdminTestBase):

    allExtras = SimplifiedDeadline._meta.resultfields.additional_aslist()
    baseFields = SimplifiedDeadline._meta.resultfields.aslist()
    allFields = SimplifiedDeadline._meta.resultfields.aslist(allExtras)

    def setUp(self):
        super(TestSimplifiedAdminDeadline, self).setUp()

    def test_search_noextras(self):
        # search with no query and no extra fields
        # should only have the deafault deadlines created when the
        # assignment group was created
        search_res = SimplifiedDeadline.search(self.admin1)
        expected_res = [modelinstance_to_dict(self.inf101_firstsem_a1_g1.deadlines.all()[0], self.baseFields),
                        modelinstance_to_dict(self.inf101_firstsem_a2_g1.deadlines.all()[0], self.baseFields),
                        modelinstance_to_dict(self.inf110_secondsem_a1_g1.deadlines.all()[0], self.baseFields),
                        modelinstance_to_dict(self.inf110_secondsem_a2_g1.deadlines.all()[0], self.baseFields),
                        modelinstance_to_dict(self.inf101_secondsem_a1_g2.deadlines.all()[0], self.baseFields),
                        modelinstance_to_dict(self.inf101_secondsem_a2_g2.deadlines.all()[0], self.baseFields),
                        ]

        # assert that all search results are as expected
        self.assertEquals(search_res.count(), len(expected_res))
        for s in search_res:
            self.assertTrue(s in expected_res)

    def test_search_allextras(self):
        # search with no query and with extra fields
        search_res = SimplifiedDeadline.search(self.admin1, result_fieldgroups=self.allExtras)
        expected_res = [modelinstance_to_dict(self.inf101_firstsem_a1_g1.deadlines.all()[0], self.allFields),
                        modelinstance_to_dict(self.inf101_firstsem_a2_g1.deadlines.all()[0], self.allFields),
                        modelinstance_to_dict(self.inf110_secondsem_a1_g1.deadlines.all()[0], self.allFields),
                        modelinstance_to_dict(self.inf110_secondsem_a2_g1.deadlines.all()[0], self.allFields),
                        modelinstance_to_dict(self.inf101_secondsem_a1_g2.deadlines.all()[0], self.allFields),
                        modelinstance_to_dict(self.inf101_secondsem_a2_g2.deadlines.all()[0], self.allFields),
                        ]

        self.assertEquals(search_res.count(), len(expected_res))
        for s in search_res:
            self.assertTrue(s in expected_res)

    def test_search_query(self):
        # search with query
        search_res = SimplifiedDeadline.search(self.admin1, query='secondStud')
        expected_res = [modelinstance_to_dict(self.inf101_secondsem_a1_g2.deadlines.all()[0], self.baseFields),
                        modelinstance_to_dict(self.inf101_secondsem_a2_g2.deadlines.all()[0], self.baseFields)]

        self.assertEquals(search_res.count(), len(expected_res))
        for s in search_res:
            self.assertTrue(s in expected_res)

    def test_search_queryandextras(self):
        # with query and extra fields
        search_res = SimplifiedDeadline.search(self.admin1, query='inf101', result_fieldgroups=self.allExtras)
        expected_res = [modelinstance_to_dict(self.inf101_firstsem_a1_g1.deadlines.all()[0], self.allFields),
                        modelinstance_to_dict(self.inf101_firstsem_a2_g1.deadlines.all()[0], self.allFields),
                        modelinstance_to_dict(self.inf101_secondsem_a1_g2.deadlines.all()[0], self.allFields),
                        modelinstance_to_dict(self.inf101_secondsem_a2_g2.deadlines.all()[0], self.allFields)]

        self.assertEquals(search_res.count(), len(expected_res))
        for s in search_res:
            self.assertTrue(s in expected_res)

    def test_search_query_newdeadlines_andextras(self):
        # add some new deadlines, to simulate groups getting a second
        # chance
        self.add_to_path('uni;inf101.secondsem.a1.g2.deadline:ends(10):text(This is your last shot!)')

        search_res = SimplifiedDeadline.search(self.admin1, result_fieldgroups=self.allExtras)
        expected_res = [modelinstance_to_dict(self.inf101_firstsem_a1_g1.deadlines.all()[0], self.allFields),
                        modelinstance_to_dict(self.inf101_firstsem_a2_g1.deadlines.all()[0], self.allFields),
                        modelinstance_to_dict(self.inf110_secondsem_a1_g1.deadlines.all()[0], self.allFields),
                        modelinstance_to_dict(self.inf110_secondsem_a2_g1.deadlines.all()[0], self.allFields),
                        # this group now has 2 deadlines. make sure to include the old one here
                        modelinstance_to_dict(self.inf101_secondsem_a1_g2.deadlines.order_by('deadline')[0], self.allFields),
                        # and the new one here
                        modelinstance_to_dict(self.inf101_secondsem_a1_g2_deadlines[0], self.allFields),
                        modelinstance_to_dict(self.inf101_secondsem_a2_g2.deadlines.all()[0], self.allFields),
                        ]

        self.assertEquals(search_res.count(), len(expected_res))
        for s in search_res:
            self.assertTrue(s in expected_res)

    def test_read(self):

        # do a read with no extra fields
        read_res = SimplifiedDeadline.read(self.admin1, self.inf101_firstsem_a1_g1.deadlines.all()[0].id)
        expected_res = modelinstance_to_dict(self.inf101_firstsem_a1_g1.deadlines.all()[0],
                                             SimplifiedDeadline._meta.resultfields.aslist())
        self.assertEquals(read_res, expected_res)

        # do a read with all extras
        read_res = SimplifiedDeadline.read(self.admin1, self.inf101_firstsem_a1_g1.deadlines.all()[0].id, result_fieldgroups=self.allExtras)
        expected_res = modelinstance_to_dict(self.inf101_firstsem_a1_g1.deadlines.all()[0],
                                             SimplifiedDeadline._meta.resultfields.aslist(self.allExtras))
        self.assertEquals(read_res, expected_res)

    def test_read_security(self):
        with self.assertRaises(PermissionDenied):
            SimplifiedDeadline.read(self.secondStud, self.inf101_firstsem_a1_g1.deadlines.all()[0].id)

        # test that an admin in another subject cant read outside his
        # subjects
        self.add_to_path('uni;inf110:admin(inf110admin)')
        with self.assertRaises(PermissionDenied):
            SimplifiedDeadline.read(self.inf110admin, self.inf101_firstsem_a1_g1.deadlines.all()[0].id)

    def test_create(self):

        # create a deadline that runs out in 3 days
        kw = dict(
            assignment_group=self.inf101_firstsem_a1_g1,
            deadline=self.inf101_firstsem_a1.publishing_time + timedelta(days=3),
            text='Last shot!')

        createdpk = SimplifiedDeadline.create(self.admin1, **kw)
        read_res = SimplifiedDeadline.read(self.admin1, createdpk, result_fieldgroups=self.allExtras)
        create_res = models.Deadline.objects.get(pk=createdpk)
        expected_res = modelinstance_to_dict(create_res, SimplifiedDeadline._meta.resultfields.aslist(self.allExtras))

        self.assertEquals(read_res, expected_res)

    def test_create_security(self):

        # create an invalid deadline, which runs out before the
        # publishing date
        invalid_deadline_dict = dict(
            assignment_group=self.inf101_firstsem_a1_g1,
            deadline=self.inf101_firstsem_a1_g1.deadlines.order_by('deadline')[0].deadline + timedelta(days=-10),
            text='this deadline is impossible')
        with self.assertRaises(Exception):  # TODO: Where is ValidationError declared?
            SimplifiedDeadline.create(self.admin1, **invalid_deadline_dict)

        # Now try a valid deadline, but with a student
        valid = dict(
            assignment_group=self.inf101_firstsem_a1_g1,
            deadline=self.inf101_firstsem_a1_g1.deadlines.order_by('deadline')[0].deadline + timedelta(days=3),
            text='Last shot!')
        with self.assertRaises(PermissionDenied):
            SimplifiedDeadline.create(self.firstStud, **valid)

        # and another admin that isnt an admin for this course
        self.add_to_path('uni;inf110:admin(inf110admin)')

        with self.assertRaises(PermissionDenied):
            SimplifiedDeadline.create(self.inf110admin, **valid)

        # see that the new admin can create a deadline where he is admin
        SimplifiedDeadline.create(self.inf110admin,
                                  assignment_group=self.inf110_secondsem_a1_g1,
                                  deadline=self.inf110_secondsem_a1.publishing_time + timedelta(days=3),
                                  text='Last shot!')

    def test_delete_asnodeadmin(self):
        self.add_to_path('uni;inf101:admin(testadmin)')
        with self.assertRaises(PermissionDenied):
            SimplifiedDeadline.delete(self.testadmin, self.inf101_firstsem_a1_g1.deadlines.all()[0].id)

    def test_delete_assuperadmin(self):
        delid = self.inf101_firstsem_a1_g1.deadlines.all()[0].id
        SimplifiedDeadline.delete(self.superadminuser, delid)

        with self.assertRaises(PermissionDenied):
            SimplifiedDeadline.delete(self.superadminuser, delid)

    def test_delete_noperm(self):
        delid = self.inf101_firstsem_a1_g1.deadlines.all()[0].id
        with self.assertRaises(PermissionDenied):
            SimplifiedDeadline.delete(self.firstStud, delid)

        with self.assertRaises(PermissionDenied):
            SimplifiedDeadline.delete(self.exam1, delid)

class TestSimplifiedAdminFileMeta(SimplifiedAdminTestBase):

    allExtras = SimplifiedFileMeta._meta.resultfields.additional_aslist()
    baseFields = SimplifiedFileMeta._meta.resultfields.aslist()
    allFields = SimplifiedFileMeta._meta.resultfields.aslist(allExtras)

    def setUp(self):
        super(TestSimplifiedAdminFileMeta, self).setUp()

        for var in dir(self):
            # find any variable that ends with '_gN' where N is a
            # number
            if re.search('_g\d$', var):
                group = getattr(self, var)
                group.examiners.add(self.exam1)
                files = {'good.py': ['print ', 'awesome']}
                self.add_delivery(group, files)

    def test_search_noextras(self):
        # search with no query and no extra fields
        # should only have the deafault deadlines created when the
        # assignment group was created
        search_res = SimplifiedFileMeta.search(self.admin1)
        expected_res = [modelinstance_to_dict(self.inf101_firstsem_a1_g1_deliveries[0].filemetas.all()[0], self.baseFields),
                        modelinstance_to_dict(self.inf101_firstsem_a2_g1_deliveries[0].filemetas.all()[0], self.baseFields),
                        modelinstance_to_dict(self.inf110_secondsem_a1_g1_deliveries[0].filemetas.all()[0], self.baseFields),
                        modelinstance_to_dict(self.inf110_secondsem_a2_g1_deliveries[0].filemetas.all()[0], self.baseFields),
                        modelinstance_to_dict(self.inf101_secondsem_a1_g2_deliveries[0].filemetas.all()[0], self.baseFields),
                        modelinstance_to_dict(self.inf101_secondsem_a2_g2_deliveries[0].filemetas.all()[0], self.baseFields),
                        ]

        # assert that all search results are as expected
        self.assertEquals(search_res.count(), len(expected_res))
        for s in search_res:
            self.assertTrue(s in expected_res)

    def test_search_allextras(self):
        # search with no query and with extra fields
        search_res = SimplifiedFileMeta.search(self.admin1, result_fieldgroups=self.allExtras)
        expected_res = [modelinstance_to_dict(self.inf101_firstsem_a1_g1_deliveries[0].filemetas.all()[0], self.allFields),
                        modelinstance_to_dict(self.inf101_firstsem_a2_g1_deliveries[0].filemetas.all()[0], self.allFields),
                        modelinstance_to_dict(self.inf110_secondsem_a1_g1_deliveries[0].filemetas.all()[0], self.allFields),
                        modelinstance_to_dict(self.inf110_secondsem_a2_g1_deliveries[0].filemetas.all()[0], self.allFields),
                        modelinstance_to_dict(self.inf101_secondsem_a1_g2_deliveries[0].filemetas.all()[0], self.allFields),
                        modelinstance_to_dict(self.inf101_secondsem_a2_g2_deliveries[0].filemetas.all()[0], self.allFields),
                        ]

        self.assertEquals(search_res.count(), len(expected_res))
        for s in search_res:
            self.assertTrue(s in expected_res)

    def test_search_query(self):
        # search with query
        search_res = SimplifiedFileMeta.search(self.admin1, query='secondStud')
        expected_res = [modelinstance_to_dict(self.inf101_secondsem_a1_g2_deliveries[0].filemetas.all()[0], self.baseFields),
                        modelinstance_to_dict(self.inf101_secondsem_a2_g2_deliveries[0].filemetas.all()[0], self.baseFields)]

        self.assertEquals(search_res.count(), len(expected_res))
        for s in search_res:
            self.assertTrue(s in expected_res)

    def test_search_queryandextras(self):
        # with query and extra fields
        search_res = SimplifiedFileMeta.search(self.admin1, query='inf101', result_fieldgroups=self.allExtras)
        expected_res = [modelinstance_to_dict(self.inf101_firstsem_a1_g1_deliveries[0].filemetas.all()[0], self.allFields),
                        modelinstance_to_dict(self.inf101_firstsem_a2_g1_deliveries[0].filemetas.all()[0], self.allFields),
                        modelinstance_to_dict(self.inf101_secondsem_a1_g2_deliveries[0].filemetas.all()[0], self.allFields),
                        modelinstance_to_dict(self.inf101_secondsem_a2_g2_deliveries[0].filemetas.all()[0], self.allFields)]

        self.assertEquals(search_res.count(), len(expected_res))
        for s in search_res:
            self.assertTrue(s in expected_res)

    def test_read(self):

        # do a read with no extra fields
        read_res = SimplifiedFileMeta.read(self.admin1, self.inf101_firstsem_a1_g1_deliveries[0].filemetas.all()[0].id)
        expected_res = modelinstance_to_dict(self.inf101_firstsem_a1_g1_deliveries[0].filemetas.all()[0],
                                             SimplifiedFileMeta._meta.resultfields.aslist())
        self.assertEquals(read_res, expected_res)

    def test_read_allextras(self):
        # do a read with all extras
        read_res = SimplifiedFileMeta.read(self.admin1, self.inf101_firstsem_a1_g1.deadlines.all()[0].id,
                                           result_fieldgroups=self.allExtras)
        expected_res = modelinstance_to_dict(self.inf101_firstsem_a1_g1_deliveries[0].filemetas.all()[0],
                                             SimplifiedFileMeta._meta.resultfields.aslist(self.allExtras))
        self.assertEquals(read_res, expected_res)

    def test_delete_asnodeadmin(self):
        self.add_to_path('uni;inf101:admin(testadmin)')
        with self.assertRaises(PermissionDenied):
            SimplifiedFileMeta.delete(self.testadmin, self.inf101_firstsem_a1_g1_deliveries[0].filemetas.all()[0].id)

    def test_delete_assuperadmin(self):
        delid = self.inf101_firstsem_a1_g1_deliveries[0].filemetas.all()[0].id
        SimplifiedFileMeta.delete(self.superadminuser, delid)

        with self.assertRaises(PermissionDenied):
            SimplifiedFileMeta.delete(self.superadminuser, delid)

    def test_delete_noperm(self):
        with self.assertRaises(PermissionDenied):
            SimplifiedFileMeta.delete(self.firstStud, self.inf101_firstsem_a1_g1_deliveries[0].filemetas.all()[0].id)

        with self.assertRaises(PermissionDenied):
            SimplifiedFileMeta.delete(self.exam1, self.inf101_firstsem_a1_g1_deliveries[0].filemetas.all()[0].id)<|MERGE_RESOLUTION|>--- conflicted
+++ resolved
@@ -787,14 +787,6 @@
 
     def test_create(self):
         kw = dict(
-<<<<<<< HEAD
-                name = 'test',
-                parentnode = self.inf101_firstsem_a1_g1.parentnode)
-
-        newpk = SimplifiedAssignmentGroup.create(self.admin1, **kw)
-        create_res = models.AssignmentGroup.objects.get(pk=newpk)
-        self.assertEquals(create_res.name, 'test')
-=======
             name='test1',
             parentnode=self.inf101_firstsem_a1_g1.parentnode)
 
@@ -802,7 +794,6 @@
         create_res = models.AssignmentGroup.objects.get(pk=newpk)
         self.assertEquals(create_res.name, 'test1')
         # self.assertEquals(create_res.long_name, 'Test')
->>>>>>> 05dfdea6
         self.assertEquals(create_res.parentnode,
                 self.inf101_firstsem_a1_g1.parentnode)
 
