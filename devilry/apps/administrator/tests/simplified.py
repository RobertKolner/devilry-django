from django.test import TestCase

import re

from ....simplified import PermissionDenied
<<<<<<< HEAD
from ...core import testhelper
from ....simplified.utils import modelinstance_to_dict
from ..simplified import SimplifiedNode, SimplifiedSubject, SimplifiedPeriod, SimplifiedAssignment, SimplifiedAssignmentGroup, SimplifiedStaticFeedback
=======
from ...core import models
from ..simplified import SimplifiedNode, SimplifiedSubject, SimplifiedPeriod, SimplifiedAssignment, SimplifiedAssignmentGroup, SimplifiedDeadline

>>>>>>> 64c334f1

class SimplifiedAdminTestBase(TestCase, testhelper.TestHelper):
    def setUp(self):
        # create a base structure
        self.add(nodes='uni:admin(admin1)',
                 subjects=['inf101', 'inf110'],
                 periods=['firstSem', 'secondSem:admin(admin2)'],
                 assignments=['a1', 'a2'])

        # add firstStud to the first and secondSem assignments
        self.add_to_path('uni;inf101.firstSem.a1.g1:candidate(firstStud):examiner(exam1,exam3)')
        self.add_to_path('uni;inf101.firstSem.a2.g1:candidate(firstStud):examiner(exam1)')
        self.add_to_path('uni;inf110.secondSem.a1.g1:candidate(firstStud):examiner(exam2)')
        self.add_to_path('uni;inf110.secondSem.a2.g1:candidate(firstStud):examiner(exam2)')

        # secondStud began secondSem
        self.add_to_path('uni;inf101.secondSem.a1.g2:candidate(secondStud):examiner(exam1)')
        self.add_to_path('uni;inf101.secondSem.a2.g2:candidate(secondStud):examiner(exam1)')
        
###########################################################################
# commented out the old tests for administrator because the old testdata no
# longer exists. Need to rewrite these to match data from the new
# testdatagenerator
###########################################################################


#class TestSimplifiedAdministratorSimplifiedNode(TestCase, testhelper.Testhelper):
    #fixtures = ["simplified/data.json"]

    #def setUp(self):
        #self.grandma = User.objects.get(username='grandma') # superuser
        #self.clarabelle = User.objects.get(username="clarabelle")
        #self.univ = models.Node.objects.get(short_name='univ')
        #self.duckburgh = models.Node.objects.get(short_name='duckburgh')
        #self.univ.admins.add(self.clarabelle)
        #self.duckburgh.admins.add(self.clarabelle)

        #self.daisy = User.objects.get(username="daisy")
        #self.assertEquals(0,
                #models.Node.where_is_admin_or_superadmin(self.daisy).count())

        #self.invalidid = 100000
        #self.assertRaises(models.Node.DoesNotExist, models.Node.objects.get,
                #id=self.invalidid)



    #def test_create(self):
        #kw = dict(long_name='Test',
                #parentnode_id=self.univ.id)
        #node = SimplifiedNode.create(self.clarabelle, short_name='test1', **kw)
        #self.assertEquals(node.short_name, 'test1')
        #self.assertEquals(node.long_name, 'Test')
        #self.assertEquals(node.parentnode, self.univ)

    #def test_create_sequrity(self):
        #kw = dict(long_name='Test',
                #parentnode_id=self.univ.id)
        #node = SimplifiedNode.create(self.grandma, short_name='test2', **kw) # superuser allowed
        #with self.assertRaises(PermissionDenied):
            #node = SimplifiedNode.create(self.daisy, short_name='test3', **kw)

    #def test_create_validation(self):
        #with self.assertRaises(models.Node.DoesNotExist):
            #SimplifiedNode.create(self.clarabelle,
                    #short_name='test',
                    #long_name='Test',
                    #parentnode_id=self.invalidid)
        #with self.assertRaisesRegexp(ValidationError,
                #"long_name.*short_name"):
            #SimplifiedNode.update(
                    #self.clarabelle, self.duckburgh.id,
                    #short_name=None, long_name=None)

    #def test_insecure_read_model(self):
        #node = SimplifiedNode.insecure_read_model(self.clarabelle, idorkw=self.univ.id)
        #node = SimplifiedNode.insecure_read_model(self.grandma, self.univ.id) # superuser allowed
        #node = SimplifiedNode.insecure_read_model(self.grandma, dict(short_name=self.univ.short_name))
        #self.assertEquals(node.short_name, 'univ')
        #node = SimplifiedNode.insecure_read_model(self.grandma, idorkw=self.univ.id)
        #self.assertEquals(node.short_name, 'univ')

    #def test_insecure_read_model_security(self):
        #with self.assertRaises(PermissionDenied):
            #node = SimplifiedNode.insecure_read_model(self.daisy, self.univ.id)

    #def test_update(self):
        #self.assertEquals(self.duckburgh.short_name, 'duckburgh')
        #self.assertEquals(self.duckburgh.long_name, 'Duckburgh')
        #self.assertEquals(self.duckburgh.parentnode, None)

        #kw = dict(idorkw=self.duckburgh.id,
                    #short_name='test',
                    #long_name='Test',
                    #parentnode_id=self.univ.id)
        #node = SimplifiedNode.update(self.clarabelle, **kw)
        #self.assertEquals(node.short_name, 'test')
        #self.assertEquals(node.long_name, 'Test')
        #self.assertEquals(node.parentnode, self.univ)

    #def test_update_security(self):
        #kw = dict(idorkw=self.duckburgh.id,
                    #short_name='test',
                    #long_name='Test',
                    #parentnode_id=self.univ.id)
        
        #with self.assertRaises(PermissionDenied):
            #node = SimplifiedNode.update(self.daisy, **kw)

        #node = SimplifiedNode.update(self.grandma, **kw) # superuser allowed
        #node = SimplifiedNode.update(self.grandma,
                #dict(short_name='test'),
                #long_name = 'My Duckburgh Test')
        #self.assertEquals(node.long_name, 'My Duckburgh Test')
        
    #def test_update_validation(self):
        #with self.assertRaises(models.Node.DoesNotExist):
            #SimplifiedNode.update(self.clarabelle,
                    #idorkw=self.duckburgh.id,
                    #short_name='test',
                    #long_name='Test',
                    #parentnode_id=self.invalidid)
        #with self.assertRaises(models.Node.DoesNotExist):
            #SimplifiedNode.update(self.clarabelle,
                    #idorkw=self.invalidid,
                    #short_name='test2',
                    #long_name='Test 2',
                    #parentnode_id=None)
        #with self.assertRaisesRegexp(ValidationError,
                #"long_name.*short_name"):
            #SimplifiedNode.update(
                    #self.clarabelle, self.duckburgh.id,
                    #short_name=None, long_name=None)


    #def test_delete_asnodeadmin(self):
        #SimplifiedNode.delete(self.clarabelle, idorkw=self.univ.id)
        #with self.assertRaises(models.Node.DoesNotExist):
            #node = models.Node.objects.get(id=self.univ.id)

    #def test_delete_asnodeadmin_by_short_name(self):
        #SimplifiedNode.delete(self.clarabelle, dict(short_name='univ'))
        #with self.assertRaises(models.Node.DoesNotExist):
            #SimplifiedNode.delete(self.clarabelle, dict(short_name='univ'))

    #def test_delete_assuperadmin(self):
        #SimplifiedNode.delete(self.grandma, idorkw=self.univ.id)
        #with self.assertRaises(models.Node.DoesNotExist):
            #node = models.Node.objects.get(id=self.univ.id)
    #def test_delete_noperm(self):
        #with self.assertRaises(PermissionDenied):
            #SimplifiedNode.delete(self.daisy, idorkw=self.univ.id)


    #def test_search(self):
        #clarabelle = User.objects.get(username="clarabelle")
        #nodes = models.Node.objects.all().order_by("short_name")
        #qrywrap = SimplifiedNode.search(self.clarabelle)
        #self.assertEquals(len(qrywrap), len(nodes))
        #self.assertEquals(qrywrap[0]['short_name'], nodes[0].short_name)

        ## query
        #qrywrap = SimplifiedNode.search(self.clarabelle, query="burgh")
        #self.assertEquals(len(qrywrap), 1)
        #qrywrap = SimplifiedNode.search(self.clarabelle, query="univ")
        #self.assertEquals(len(qrywrap), 1)
        #qrywrap = SimplifiedNode.search(self.clarabelle)
        #self.assertEquals(len(qrywrap), 2)
        #qrywrap = SimplifiedNode.search(self.grandma)
        #self.assertEquals(len(qrywrap), len(nodes))

        #self.univ.parentnode = self.duckburgh
        #self.univ.save()
        #qrywrap = SimplifiedNode.search(self.grandma,
                #parentnode_id=self.duckburgh.id)
        #self.assertEquals(len(qrywrap), 1)
        #self.assertEquals(qrywrap[0]['short_name'], 'univ')

    #def test_search_security(self):
        #qrywrap = SimplifiedNode.search(self.daisy)
        #self.assertEquals(len(qrywrap), 0)

        #self.duckburgh.admins.add(self.daisy)
        #qrywrap = SimplifiedNode.search(self.daisy)
        #self.assertEquals(len(qrywrap), 1)


#class TestSimplifiedAdministratorSimplifiedSubject(TestCase, testhelper.Testhelper):
    #fixtures = ["simplified/data.json"]

    #def setUp(self):
        #self.grandma = User.objects.get(username='grandma') # superuser
        #self.duck1100 = models.Subject.objects.get(short_name='duck1100')
        #self.clarabelle = User.objects.get(username="clarabelle")
        #self.univ = models.Node.objects.get(short_name='univ')
        #self.duckburgh = models.Node.objects.get(short_name='duckburgh')
        #self.univ.admins.add(self.clarabelle)
        #self.duckburgh.admins.add(self.clarabelle)
        #self.daisy = User.objects.get(username="daisy")
        #self.assertEquals(0,
                #models.Node.where_is_admin_or_superadmin(self.daisy).count())

    #def test_insecure_read_model(self):
        #subject = SimplifiedSubject.insecure_read_model(self.clarabelle, idorkw=self.duck1100.id)
        #subject = SimplifiedSubject.insecure_read_model(self.clarabelle, self.duck1100.id)
        #self.assertEquals(subject.short_name, 'duck1100')
        #subject = SimplifiedSubject.insecure_read_model(self.clarabelle,
                #dict(short_name=self.duck1100.short_name))
        #self.assertEquals(subject.short_name, 'duck1100')

    #def test_insecure_read_model_security(self):
        #subject = SimplifiedSubject.insecure_read_model(self.grandma, self.duck1100.id) # superuser allowed
        #with self.assertRaises(PermissionDenied):
            #node = SimplifiedSubject.insecure_read_model(self.daisy, self.duck1100.id)

    #def test_read(self):
        #subject = SimplifiedSubject.read(self.grandma, self.duck1100.id)
        #self.assertEquals(subject, dict(
                #short_name = 'duck1100',
                #long_name = self.duck1100.long_name,
                #id = self.duck1100.id))

    #def test_search(self):
        #subjects = models.Subject.where_is_admin_or_superadmin(self.grandma).order_by("short_name")
        #qrywrap = SimplifiedSubject.search(self.grandma)
        #self.assertEquals(len(qrywrap), len(subjects))
        #self.assertEquals(qrywrap[0]['short_name'], subjects[0].short_name)

        ## query
        #qrywrap = SimplifiedSubject.search(self.grandma, query="duck1")
        #self.assertEquals(len(qrywrap), 2)
        #qrywrap = SimplifiedSubject.search(self.grandma, query="duck")
        #self.assertEquals(len(qrywrap), len(subjects))
        #qrywrap = SimplifiedSubject.search(self.grandma, query="1100")
        #self.assertEquals(len(qrywrap), 1)

    #def test_search_security(self):
        #qrywrap = SimplifiedSubject.search(self.daisy, query="1100")
        #self.assertEquals(len(qrywrap), 0)
        #self.duck1100.admins.add(self.daisy)
        #qrywrap = SimplifiedSubject.search(self.daisy, query="1100")
        #self.assertEquals(len(qrywrap), 1)


    #def test_create(self):
        #kw = dict(long_name='Test',
                #parentnode_id=self.univ.id)
        #subject = SimplifiedSubject.create(self.clarabelle, short_name='test1', **kw)
        #self.assertEquals(subject.short_name, 'test1')
        #self.assertEquals(subject.long_name, 'Test')
        #self.assertEquals(subject.parentnode, self.univ)

    #def test_create_security(self):
        #kw = dict(long_name='Test',
                #parentnode_id=self.univ.id)
        #subject = SimplifiedSubject.create(self.grandma, short_name='test2', **kw) # superuser allowed
        #with self.assertRaises(PermissionDenied):
            #subject = SimplifiedSubject.create(self.daisy, short_name='test3', **kw)

    #def test_update(self):
        #self.assertEquals(self.duck1100.short_name, 'duck1100')

        #kw = dict(id=self.duck1100.id,
                    #short_name='test',
                    #long_name='Test',
                    #parentnode_id=self.univ.id)
        #subject = SimplifiedSubject.update(self.clarabelle, idorkw=self.duck1100.id, **kw)
        #self.assertEquals(subject.short_name, 'test')
        #self.assertEquals(subject.long_name, 'Test')
        #self.assertEquals(subject.parentnode, self.univ)
        
    #def test_update_security(self):
        #kw = dict(id=self.duck1100.id,
                    #short_name='test',
                    #long_name='Test',
                    #parentnode_id=self.univ.id)
        #with self.assertRaises(PermissionDenied):
            #subject = SimplifiedSubject.update(self.daisy, idorkw=self.duck1100.id, **kw)
    
    #def test_delete_asnodeadmin(self):
        #SimplifiedSubject.delete(self.clarabelle, idorkw=self.duck1100.id)
        #with self.assertRaises(models.Subject.DoesNotExist):
            #subject = models.Subject.objects.get(id=self.duck1100.id)

    #def test_delete_asnodeadmin_by_short_name(self):
        #SimplifiedSubject.delete(self.clarabelle, dict(short_name='duck1100'))
        #with self.assertRaises(models.Subject.DoesNotExist):
            #SimplifiedSubject.delete(self.clarabelle, dict(short_name='duck1100'))

    #def test_delete_assuperadmin(self):
        #SimplifiedSubject.delete(self.grandma, idorkw=self.duck1100.id)
        #with self.assertRaises(models.Subject.DoesNotExist):
            #subject = models.Subject.objects.get(id=self.duck1100.id)

    #def test_delete_noperm(self):
        #with self.assertRaises(PermissionDenied):
            #SimplifiedSubject.delete(self.daisy, idorkw=self.duck1100.id)


#class TestSimplifiedAdministratorSimplifiedPeriod(TestCase, testhelper.Testhelper):
    #fixtures = ["simplified/data.json"]

    #def setUp(self):
        #self.grandma = User.objects.get(username='grandma') # superuser
        #self.duck1100_h01_core = models.Period.objects.get(parentnode__short_name='duck1100', 
                #short_name='spring01')
        #self.clarabelle = User.objects.get(username="clarabelle")
        #self.univ = models.Node.objects.get(short_name='univ')
        #self.duckburgh = models.Node.objects.get(short_name='duckburgh')
        #self.univ.admins.add(self.clarabelle)
        #self.duckburgh.admins.add(self.clarabelle)
        #self.daisy = User.objects.get(username="daisy")
        #self.assertEquals(0,
                #models.Node.where_is_admin_or_superadmin(self.daisy).count())

    #def test_read(self):
        #period = SimplifiedPeriod.read(self.clarabelle, self.duck1100_h01_core.id)
        #self.assertEquals(period, dict(
                #short_name = self.duck1100_h01_core.short_name,
                #long_name = self.duck1100_h01_core.long_name,
                #id = self.duck1100_h01_core.id,
                #parentnode__id = self.duck1100_h01_core.parentnode.id,
                #start_time = self.duck1100_h01_core.start_time,
                #end_time = self.duck1100_h01_core.end_time))

    #def test_read_security(self):
        #period = SimplifiedPeriod.read(self.grandma, self.duck1100_h01_core.id)
        #with self.assertRaises(PermissionDenied):
            #period = SimplifiedPeriod.read(self.daisy, self.duck1100_h01_core.id)

    #def test_insecure_read_model(self):
        #period = SimplifiedPeriod.insecure_read_model(self.clarabelle,
                #idorkw=self.duck1100_h01_core.id)
        #self.assertEquals(period.short_name, 'spring01')
        #period = SimplifiedPeriod.insecure_read_model(self.clarabelle,
                #dict(short_name=self.duck1100_h01_core.short_name,
                    #parentnode__short_name = 'duck1100'))
        #self.assertEquals(period.short_name, 'spring01')

    #def test_insecure_read_model_security(self):
        #period = SimplifiedPeriod.insecure_read_model(self.grandma, 
                #self.duck1100_h01_core.id) # superuser allowed
        #with self.assertRaises(PermissionDenied):
            #period = SimplifiedPeriod.insecure_read_model(self.daisy,
                    #self.duck1100_h01_core.id)


    #def test_create(self):
        #kw = dict(
                #long_name = 'Test',
                #parentnode = self.duck1100_h01_core.parentnode,
                #start_time = self.duck1100_h01_core.start_time,
                #end_time = self.duck1100_h01_core.end_time)
        #period = SimplifiedPeriod.create(self.clarabelle, short_name='test1', **kw)
        #self.assertEquals(period.short_name, 'test1')
        #self.assertEquals(period.long_name, 'Test')
        #self.assertEquals(period.start_time,
                #self.duck1100_h01_core.start_time)
        #self.assertEquals(period.end_time, 
                #self.duck1100_h01_core.end_time)
        #self.assertEquals(period.parentnode,
                #self.duck1100_h01_core.parentnode)
        
    #def test_create_security(self):
        #kw = dict(
                #long_name = 'Test',
                #parentnode = self.duck1100_h01_core.parentnode,
                #start_time = self.duck1100_h01_core.start_time,
                #end_time = self.duck1100_h01_core.end_time)

        #period = SimplifiedPeriod.create(self.grandma, short_name='test2', **kw) #superuser allowed
        #with self.assertRaises(PermissionDenied):
            #period = SimplifiedPeriod.create(self.daisy, short_name='test3', **kw)

    #def test_update(self):
        #self.assertEquals(self.duck1100_h01_core.short_name, 'spring01')
        
        #kw = dict(
                #short_name = 'test1',
                #long_name = 'Test',
                #parentnode = self.duck1100_h01_core.parentnode,
                #start_time = self.duck1100_h01_core.start_time,
                #end_time = self.duck1100_h01_core.end_time)
        #period = SimplifiedPeriod.update(self.clarabelle,
                #idorkw=self.duck1100_h01_core.id, **kw)
        #self.assertEquals(period.short_name, 'test1')
        #self.assertEquals(period.long_name, 'Test')
    
    #def test_update_security(self):
        #kw = dict(
                #short_name = 'test1',
                #long_name = 'Test',
                #parentnode = self.duck1100_h01_core.parentnode,
                #start_time = self.duck1100_h01_core.start_time,
                #end_time = self.duck1100_h01_core.end_time)
        #with self.assertRaises(PermissionDenied):
            #period = SimplifiedPeriod.update(self.daisy,
                    #idorkw=self.duck1100_h01_core.id, **kw)
        #period = SimplifiedPeriod.update(self.grandma,
                #idorkw=self.duck1100_h01_core.id, **kw) #superuser

    #def test_delete_asnodeadmin(self):
        #SimplifiedPeriod.delete(self.clarabelle, idorkw=self.duck1100_h01_core.id)
        #with self.assertRaises(models.Period.DoesNotExist):
            #period = models.Period.objects.get(id=self.duck1100_h01_core.id)

    #def test_delete_asnodeadmin_by_short_name(self):
        #SimplifiedPeriod.delete(self.clarabelle, dict(short_name='spring01',
            #parentnode__short_name='duck1100'))
        #with self.assertRaises(models.Period.DoesNotExist):
            #period = models.Period.objects.get(id=self.duck1100_h01_core.id)

    #def test_delete_assuperadmin(self):
        #SimplifiedPeriod.delete(self.grandma, idorkw=self.duck1100_h01_core.id)
        #with self.assertRaises(models.Period.DoesNotExist):
            #period = models.Period.objects.get(id=self.duck1100_h01_core.id)

    #def test_delete_noperm(self):
        #with self.assertRaises(PermissionDenied):
            #SimplifiedPeriod.delete(self.daisy, idorkw=self.duck1100_h01_core.id)

    #def test_search(self):
        #periods = models.Period.where_is_admin_or_superadmin(self.grandma).order_by("short_name")
        #qrywrap = SimplifiedPeriod.search(self.grandma)
        #self.assertEquals(len(qrywrap), len(periods))
        #self.assertEquals(qrywrap[0]['short_name'], periods[0].short_name)

        #qrywrap = SimplifiedPeriod.search(self.grandma, query="spring0")
        #self.assertEquals(len(qrywrap), 1)
        #qrywrap = SimplifiedPeriod.search(self.grandma, query="fall")
        #self.assertEquals(len(qrywrap), 2)
        #qrywrap = SimplifiedPeriod.search(self.grandma, query="01")
        #self.assertEquals(len(qrywrap), len(periods))
        #qrywrap = SimplifiedPeriod.search(self.grandma, query="1100")
        #self.assertEquals(len(qrywrap), 1)

    #def test_search_security(self):
        #qrywrap = SimplifiedPeriod.search(self.daisy, query="spring01")
        #self.assertEquals(len(qrywrap), 0)
        #self.duck1100_h01_core.admins.add(self.daisy)
        #qrywrap = SimplifiedPeriod.search(self.daisy, query="spring01")
        #self.assertEquals(len(qrywrap), 1)

class TestSimplifiedAdministratorSimplifiedAssignment(SimplifiedAdminTestBase):

    def setUp(self):
        super(TestSimplifiedAdministratorSimplifiedAssignment, self).setUp()

    def test_read_base(self):
        # do a read with no extra fields
        read_res = SimplifiedAssignment.read(self.admin1, self.inf101_firstSem_a1.id)
        expected_res = modelinstance_to_dict(self.inf101_firstSem_a1,
                                             SimplifiedAssignment.Meta.resultfields.aslist())
        self.assertEquals(read_res, expected_res)


    def test_read_period(self):
        # do a read with all extras
        read_res = SimplifiedAssignment.read(self.admin1,
                self.inf101_firstSem_a1.id, result_fieldgroups='period')
        expected_res = modelinstance_to_dict(self.inf101_firstSem_a1,
                                             SimplifiedAssignment.Meta.resultfields.aslist('period'))
        self.assertEquals(read_res, expected_res)

    def test_read_period_subject(self):
        read_res = SimplifiedAssignment.read(self.admin1,
                self.inf101_firstSem_a1.id, result_fieldgroups=['period',
                    'subject'])
        expected_res = modelinstance_to_dict(self.inf101_firstSem_a1,
                                             SimplifiedAssignment.Meta.resultfields.aslist(['period',
                                                 'subject']))
        self.assertEquals(read_res, expected_res)

    def test_read_period_subject_pointfields(self):
        read_res = SimplifiedAssignment.read(self.admin1,
                self.inf101_firstSem_a1.id, result_fieldgroups=['period',
                    'subject', 'pointfields'])
        expected_res = modelinstance_to_dict(self.inf101_firstSem_a1,
                                             SimplifiedAssignment.Meta.resultfields.aslist(['period',
                                                 'subject', 'pointfields']))
        self.assertEquals(read_res, expected_res)

    def test_read_security(self):
        self.add_to_path('uni;inf110.firstSem.a2.g1:candidate(testPerson)')

        with self.assertRaises(PermissionDenied):
            SimplifiedAssignment.read(self.testPerson,
                    self.inf110_firstSem_a2.id)

        self.add_to_path('uni;inf110.firstSem.a2:admin(testPerson)')
        SimplifiedAssignment.read(self.testPerson, self.inf110_firstSem_a2.id)


    def test_insecure_read_model(self):
        read_res = SimplifiedAssignment.insecure_read_model(self.admin1, self.inf101_firstSem_a1.id)
        expected_res = self.inf101_firstSem_a1

        self.assertEquals(read_res, expected_res)

    def test_insecure_read_model_security(self):
        self.add_to_path('uni;inf110.firstSem.a2.g1:candidate(testPerson)')

        with self.assertRaises(PermissionDenied):
            SimplifiedAssignment.insecure_read_model(self.testPerson,
                    self.inf110_firstSem_a2.id)

        self.add_to_path('uni;inf110.firstSem.a2:admin(testPerson)')
        SimplifiedAssignment.insecure_read_model(self.testPerson, self.inf110_firstSem_a2.id)

    def test_search(self):
        self.allExtras = SimplifiedAssignment.Meta.resultfields.additional_aslist()
        # search with no query and no extra fields
        search_res = SimplifiedAssignment.search(self.admin1)
        expected_res = [modelinstance_to_dict(self.inf101_firstSem_a1, SimplifiedAssignment.Meta.resultfields.aslist()),
                        modelinstance_to_dict(self.inf101_firstSem_a2, SimplifiedAssignment.Meta.resultfields.aslist()),
                        modelinstance_to_dict(self.inf101_secondSem_a1, SimplifiedAssignment.Meta.resultfields.aslist()),
                        modelinstance_to_dict(self.inf101_secondSem_a2, SimplifiedAssignment.Meta.resultfields.aslist()),
                        modelinstance_to_dict(self.inf110_firstSem_a1, SimplifiedAssignment.Meta.resultfields.aslist()),
                        modelinstance_to_dict(self.inf110_firstSem_a2, SimplifiedAssignment.Meta.resultfields.aslist()),
                        modelinstance_to_dict(self.inf110_secondSem_a1, SimplifiedAssignment.Meta.resultfields.aslist()),
                        modelinstance_to_dict(self.inf110_secondSem_a2, SimplifiedAssignment.Meta.resultfields.aslist())]

        # assert that all search results are as expected
        self.assertEquals(search_res.count(), len(expected_res))
        for s in search_res:
            self.assertTrue(s in expected_res)

        # search with no querys, but all extra fields
        search_res = SimplifiedAssignment.search(self.admin1, result_fieldgroups=self.allExtras)
        expected_res = [modelinstance_to_dict(self.inf101_firstSem_a1,
                                              SimplifiedAssignment.Meta.resultfields.aslist(self.allExtras)),
                        modelinstance_to_dict(self.inf101_firstSem_a2,
                                              SimplifiedAssignment.Meta.resultfields.aslist(self.allExtras)),
                        modelinstance_to_dict(self.inf101_secondSem_a1,
                                              SimplifiedAssignment.Meta.resultfields.aslist(self.allExtras)),
                        modelinstance_to_dict(self.inf101_secondSem_a2,
                                              SimplifiedAssignment.Meta.resultfields.aslist(self.allExtras)),
                        modelinstance_to_dict(self.inf110_firstSem_a1,
                                              SimplifiedAssignment.Meta.resultfields.aslist(self.allExtras)),
                        modelinstance_to_dict(self.inf110_firstSem_a2,
                                              SimplifiedAssignment.Meta.resultfields.aslist(self.allExtras)),
                        modelinstance_to_dict(self.inf110_secondSem_a1,
                                              SimplifiedAssignment.Meta.resultfields.aslist(self.allExtras)),
                        modelinstance_to_dict(self.inf110_secondSem_a2,
                                              SimplifiedAssignment.Meta.resultfields.aslist(self.allExtras))]

        self.assertEquals(search_res.count(), len(expected_res))
        for s in search_res:
            self.assertTrue(s in expected_res)

        # search with query
        search_res = SimplifiedAssignment.search(self.admin1, query='a1')
        expected_res = [modelinstance_to_dict(self.inf101_firstSem_a1, SimplifiedAssignment.Meta.resultfields.aslist()),
                        modelinstance_to_dict(self.inf101_secondSem_a1,SimplifiedAssignment.Meta.resultfields.aslist()),
                        modelinstance_to_dict(self.inf110_firstSem_a1, SimplifiedAssignment.Meta.resultfields.aslist()),
                        modelinstance_to_dict(self.inf110_secondSem_a1, SimplifiedAssignment.Meta.resultfields.aslist())]

        self.assertEquals(search_res.count(), len(expected_res))
        for s in search_res:
            self.assertTrue(s in expected_res)

        # with query and extra fields, only subject containing '11' is 'inf110'.
        search_res = SimplifiedAssignment.search(self.admin1, query='11', result_fieldgroups=self.allExtras)
        expected_res = [modelinstance_to_dict(self.inf110_secondSem_a1,
                                              SimplifiedAssignment.Meta.resultfields.aslist(self.allExtras)),
                        modelinstance_to_dict(self.inf110_secondSem_a2,
                                              SimplifiedAssignment.Meta.resultfields.aslist(self.allExtras)),
                        modelinstance_to_dict(self.inf110_firstSem_a1,
                                              SimplifiedAssignment.Meta.resultfields.aslist(self.allExtras)),
                        modelinstance_to_dict(self.inf110_firstSem_a2,
                                              SimplifiedAssignment.Meta.resultfields.aslist(self.allExtras))]

        self.assertEquals(search_res.count(), len(expected_res)) 
        for s in search_res:
            self.assertTrue(s in expected_res)

    def test_search_security(self):
        self.add_to_path('uni;inf110.firstSem.a2.g1:candidate(testPerson)')

        search_res = SimplifiedAssignment.search(self.testPerson)
        self.assertEquals(search_res.count(), 0)

        self.add_to_path('uni;inf110.firstSem.a2:admin(testPerson)')
        search_res = SimplifiedAssignment.search(self.testPerson)
        expected_res = [modelinstance_to_dict(self.inf110_firstSem_a2,
            SimplifiedAssignment.Meta.resultfields.aslist())]

        self.assertEquals(search_res.count(), len(expected_res))
        for s in search_res:
            self.assertTrue(s in expected_res)

    def test_create(self):
        kw = dict(
                long_name = 'Test',
                parentnode = self.inf110_firstSem_a2.parentnode,
                publishing_time = self.inf110_firstSem_a2.publishing_time)

        self.create_res = SimplifiedAssignment.create(self.admin1, short_name='test1', **kw)
        self.assertEquals(self.create_res.short_name, 'test1')
        self.assertEquals(self.create_res.long_name, 'Test')
        self.assertEquals(self.create_res.parentnode,
                self.inf110_firstSem_a2.parentnode)
        self.assertEquals(self.create_res.publishing_time,
                self.inf110_firstSem_a2.publishing_time)

    def test_create_security(self):
        kw = dict(
                long_name = 'Test',
                parentnode = self.inf110_firstSem_a2.parentnode,
                publishing_time = self.inf110_firstSem_a2.publishing_time)

        #test that a student cannot create an assignment
        self.add_to_path('uni;inf110.firstSem.a2.g1:candidate(inf110Student)')
        with self.assertRaises(PermissionDenied):
            SimplifiedAssignment.create(self.inf110Student, short_name='test1', **kw)

        #test that an administrator cannot create assignment for the wrong course
        self.add_to_path('uni;inf101:admin(inf101Admin)')
        with self.assertRaises(PermissionDenied):
            SimplifiedAssignment.create(self.inf101Admin, short_name='test1', **kw)

        #test that a course-administrator can create assignments for his/her course..
        self.add_to_path('uni;inf110:admin(inf110Admin)')
        SimplifiedAssignment.create(self.inf110Admin, short_name='test1', **kw)

    def test_update(self):
        self.assertEquals(self.inf110_firstSem_a2.short_name, 'a2')

        kw = dict(short_name = 'testa2',
                    long_name = 'Test',
                    parentnode = self.inf110_firstSem_a2.parentnode)

        update_res = SimplifiedAssignment.update(self.admin1, 
                            idorkw = self.inf110_firstSem_a2.id, 
                            **kw)

        self.assertEquals(update_res.short_name, 'testa2')

    def test_update_security(self):
        kw = dict(
                long_name = 'TestAssignment',
                short_name = 'ta')

        #test that a student cannot change an assignment
        self.add_to_path('uni;inf110.firstSem.a2.g1:candidate(inf110Student)')
        with self.assertRaises(PermissionDenied):
            SimplifiedAssignment.update(self.inf110Student, idorkw=self.inf110_firstSem_a2.id, **kw)

        #test that an administrator cannot change assignment for the wrong course
        self.add_to_path('uni;inf101:admin(inf101Admin)')
        with self.assertRaises(PermissionDenied):
            SimplifiedAssignment.update(self.inf101Admin, idorkw=self.inf110_firstSem_a2.id, **kw)

        #test that a course-administrator can change assignments for his/her course..
        self.add_to_path('uni;inf110:admin(inf110Admin)')
        SimplifiedAssignment.update(self.inf110Admin, idorkw=self.inf110_firstSem_a2.id, **kw)

    def test_delete_asnodeadmin(self):
        self.add_to_path('uni;inf110.firstSem.a1:admin(testadmin)')
        SimplifiedAssignment.delete(self.testadmin, self.inf110_firstSem_a1.id)

        with self.assertRaises(PermissionDenied):
            SimplifiedAssignment.delete(self.testadmin, self.inf110_firstSem_a1.id)

    def test_delete_asnodeadmin_by_short_name(self):
        self.add_to_path('uni;inf110.firstSem.a1:admin(testadmin)')
        SimplifiedAssignment.delete(self.testadmin, dict(short_name = 'a1',
            parentnode__short_name = 'firstSem',
            parentnode__parentnode__short_name = 'inf110'))

        with self.assertRaises(PermissionDenied):
            SimplifiedAssignment.delete(self.testadmin, self.inf110_firstSem_a1.id)

    def test_delete_assuperadmin(self):
        SimplifiedAssignment.delete(self.admin1, self.inf110_firstSem_a1.id)

        with self.assertRaises(PermissionDenied):
            SimplifiedAssignment.delete(self.admin1, self.inf110_firstSem_a1.id)

    def test_delete_noperm(self):
        self.add_to_path('uni;inf110.firstSem.a1.g1:candidate(testPerson)')

        with self.assertRaises(PermissionDenied):
            SimplifiedAssignment.delete(self.testPerson, self.inf110_firstSem_a1.id)


<<<<<<< HEAD
=======
class SimplifiedAdminTestBase(TestCase, testhelper.TestHelper):

    def setUp(self):
        # create a base structure
        self.add(nodes='uni:admin(admin1)',
                 subjects=['inf101', 'inf110'],
                 periods=['firstSem', 'secondSem:admin(admin2)'],
                 assignments=['a1', 'a2'])

        # add firstStud to the first and secondSem assignments
        self.add_to_path('uni;inf101.firstSem.a1.g1:candidate(firstStud):examiner(exam1)')
        self.add_to_path('uni;inf101.firstSem.a2.g1:candidate(firstStud):examiner(exam1)')
        self.add_to_path('uni;inf110.secondSem.a1.g1:candidate(firstStud):examiner(exam2)')
        self.add_to_path('uni;inf110.secondSem.a2.g1:candidate(firstStud):examiner(exam2)')

        # secondStud began secondSem
        self.add_to_path('uni;inf101.secondSem.a1.g2:candidate(secondStud):examiner(exam1)')
        self.add_to_path('uni;inf101.secondSem.a2.g2:candidate(secondStud):examiner(exam1)')


>>>>>>> 64c334f1
class TestSimplifiedAdminAssignmentGroup(SimplifiedAdminTestBase):

    allExtras = SimplifiedAssignmentGroup.Meta.resultfields.additional_aslist()
    baseFields = SimplifiedAssignmentGroup.Meta.resultfields.aslist()
    allFields = SimplifiedAssignmentGroup.Meta.resultfields.aslist(allExtras)

    def setUp(self):
        super(TestSimplifiedAdminAssignmentGroup, self).setUp()

    def test_search(self):
        # search with no query and no extra fields

        search_res = SimplifiedAssignmentGroup.search(self.admin1)
        expected_res = [modelinstance_to_dict(self.inf101_firstSem_a1_g1, self.baseFields),
                        modelinstance_to_dict(self.inf101_firstSem_a2_g1, self.baseFields),
                        modelinstance_to_dict(self.inf110_secondSem_a1_g1, self.baseFields),
                        modelinstance_to_dict(self.inf110_secondSem_a2_g1, self.baseFields),
                        modelinstance_to_dict(self.inf101_secondSem_a1_g2, self.baseFields),
                        modelinstance_to_dict(self.inf101_secondSem_a2_g2, self.baseFields),
                        ]

        # assert that all search results are as expected
        self.assertEquals(search_res.count(), len(expected_res))
        for s in search_res:
            self.assertTrue(s in expected_res)

        # search with no query and with extra fields
        search_res = SimplifiedAssignmentGroup.search(self.admin1, result_fieldgroups=self.allExtras)
        expected_res = [modelinstance_to_dict(self.inf101_firstSem_a1_g1, self.allFields),
                        modelinstance_to_dict(self.inf101_firstSem_a2_g1, self.allFields),
                        modelinstance_to_dict(self.inf110_secondSem_a1_g1, self.allFields),
                        modelinstance_to_dict(self.inf110_secondSem_a2_g1, self.allFields),
                        modelinstance_to_dict(self.inf101_secondSem_a1_g2, self.allFields),
                        modelinstance_to_dict(self.inf101_secondSem_a2_g2, self.allFields),
                        ]

        self.assertEquals(search_res.count(), len(expected_res))
        for s in search_res:
            self.assertTrue(s in expected_res)

        # search with query
        search_res = SimplifiedAssignmentGroup.search(self.admin1, query='secondStud')
        expected_res = [modelinstance_to_dict(self.inf101_secondSem_a1_g2, self.baseFields),
                        modelinstance_to_dict(self.inf101_secondSem_a2_g2, self.baseFields)]

        self.assertEquals(search_res.count(), len(expected_res))
        for s in search_res:
            self.assertTrue(s in expected_res)

        # with query and extra fields
        search_res = SimplifiedAssignmentGroup.search(self.admin1, query='inf101', result_fieldgroups=self.allExtras)
        expected_res = [modelinstance_to_dict(self.inf101_firstSem_a1_g1, self.allFields),
                        modelinstance_to_dict(self.inf101_firstSem_a2_g1, self.allFields),
                        modelinstance_to_dict(self.inf101_secondSem_a1_g2, self.allFields),
                        modelinstance_to_dict(self.inf101_secondSem_a2_g2, self.allFields)]

        self.assertEquals(search_res.count(), len(expected_res))
        for s in search_res:
            self.assertTrue(s in expected_res)

    def test_read(self):

        # do a read with no extra fields
        read_res = SimplifiedAssignmentGroup.read(self.admin1, self.inf101_firstSem_a1_g1.id)
        expected_res = modelinstance_to_dict(self.inf101_firstSem_a1_g1,
                                             SimplifiedAssignmentGroup.Meta.resultfields.aslist())
        self.assertEquals(read_res, expected_res)

        # do a read with all extras
        read_res = SimplifiedAssignmentGroup.read(self.admin1, self.inf101_firstSem_a1_g1.id, result_fieldgroups=self.allExtras)
        expected_res = modelinstance_to_dict(self.inf101_firstSem_a1_g1,
                                             SimplifiedAssignmentGroup.Meta.resultfields.aslist(self.allExtras))

        self.assertEquals(read_res, expected_res)

    def test_read_security(self):

        # We know secondStud hasn't signed up for firstSem.inf101.
        with self.assertRaises(PermissionDenied):
            SimplifiedAssignmentGroup.read(self.secondStud, self.inf101_firstSem_a1_g1.id)


<<<<<<< HEAD
class TestSimplifiedAdminstratorStaticFeedback(SimplifiedAdminTestBase):
    
    allExtras = SimplifiedStaticFeedback.Meta.resultfields.additional_aslist()
    
    def setUp(self):
        super(TestSimplifiedAdminstratorStaticFeedback, self).setUp()
        # we need to add some deliveries here! Use the admin of uni as
        # an examiner
        # add deliveries and feedbacks to every group that was
        # created. Default values are good enough
        for var in dir(self):
            # find any variable that ends with '_gN' where N is a
            # number
            if re.search('_g\d$', var):
                group = getattr(self, var)
                group.examiners.add(self.exam1)
                self.add_delivery(group)
                self.add_feedback(group)
    
    def test_search(self):
        # search with no query and no extra fields
        search_res = SimplifiedStaticFeedback.search(self.admin1)
        expected_res = [modelinstance_to_dict(self.inf101_firstSem_a1_g1_feedbacks[0],
                                              SimplifiedStaticFeedback.Meta.resultfields.aslist()),
                        modelinstance_to_dict(self.inf101_firstSem_a2_g1_feedbacks[0],
                                              SimplifiedStaticFeedback.Meta.resultfields.aslist()),
                        modelinstance_to_dict(self.inf110_secondSem_a1_g1_feedbacks[0],
                                              SimplifiedStaticFeedback.Meta.resultfields.aslist()),
                        modelinstance_to_dict(self.inf110_secondSem_a2_g1_feedbacks[0],
                                              SimplifiedStaticFeedback.Meta.resultfields.aslist()),
                        modelinstance_to_dict(self.inf101_secondSem_a1_g2_feedbacks[0],
                                              SimplifiedStaticFeedback.Meta.resultfields.aslist()),
                        modelinstance_to_dict(self.inf101_secondSem_a2_g2_feedbacks[0],
                                              SimplifiedStaticFeedback.Meta.resultfields.aslist())]
=======
class TestSimplifiedAdminDeadline(SimplifiedAdminTestBase):

    allExtras = SimplifiedDeadline.Meta.resultfields.additional_aslist()
    baseFields = SimplifiedDeadline.Meta.resultfields.aslist()
    allFields = SimplifiedDeadline.Meta.resultfields.aslist(allExtras)

    def setUp(self):
        super(TestSimplifiedAdminDeadline, self).setUp()

    def test_search(self):
        # search with no query and no extra fields
        # should only have the deafault deadlines created when the
        # assignment group was created
        search_res = SimplifiedDeadline.search(self.admin1)
        expected_res = [modelinstance_to_dict(self.inf101_firstSem_a1_g1.deadlines.all()[0], self.baseFields),
                        modelinstance_to_dict(self.inf101_firstSem_a2_g1.deadlines.all()[0], self.baseFields),
                        modelinstance_to_dict(self.inf110_secondSem_a1_g1.deadlines.all()[0], self.baseFields),
                        modelinstance_to_dict(self.inf110_secondSem_a2_g1.deadlines.all()[0], self.baseFields),
                        modelinstance_to_dict(self.inf101_secondSem_a1_g2.deadlines.all()[0], self.baseFields),
                        modelinstance_to_dict(self.inf101_secondSem_a2_g2.deadlines.all()[0], self.baseFields),
                        ]
>>>>>>> 64c334f1

        # assert that all search results are as expected
        self.assertEquals(search_res.count(), len(expected_res))
        for s in search_res:
            self.assertTrue(s in expected_res)

        # search with no query and with extra fields
<<<<<<< HEAD
        search_res = SimplifiedStaticFeedback.search(self.admin1, result_fieldgroups=self.allExtras)
        expected_res = [modelinstance_to_dict(self.inf101_firstSem_a1_g1_feedbacks[0],
                                              SimplifiedStaticFeedback.Meta.resultfields.aslist(self.allExtras)),
                        modelinstance_to_dict(self.inf101_firstSem_a2_g1_feedbacks[0],
                                              SimplifiedStaticFeedback.Meta.resultfields.aslist(self.allExtras)),
                        modelinstance_to_dict(self.inf110_secondSem_a1_g1_feedbacks[0],
                                              SimplifiedStaticFeedback.Meta.resultfields.aslist(self.allExtras)),
                        modelinstance_to_dict(self.inf110_secondSem_a2_g1_feedbacks[0],
                                              SimplifiedStaticFeedback.Meta.resultfields.aslist(self.allExtras)),
                        modelinstance_to_dict(self.inf101_secondSem_a1_g2_feedbacks[0],
                                              SimplifiedStaticFeedback.Meta.resultfields.aslist(self.allExtras)),
                        modelinstance_to_dict(self.inf101_secondSem_a2_g2_feedbacks[0],
                                              SimplifiedStaticFeedback.Meta.resultfields.aslist(self.allExtras))]
=======
        search_res = SimplifiedDeadline.search(self.admin1, result_fieldgroups=self.allExtras)
        expected_res = [modelinstance_to_dict(self.inf101_firstSem_a1_g1.deadlines.all()[0], self.allFields),
                        modelinstance_to_dict(self.inf101_firstSem_a2_g1.deadlines.all()[0], self.allFields),
                        modelinstance_to_dict(self.inf110_secondSem_a1_g1.deadlines.all()[0], self.allFields),
                        modelinstance_to_dict(self.inf110_secondSem_a2_g1.deadlines.all()[0], self.allFields),
                        modelinstance_to_dict(self.inf101_secondSem_a1_g2.deadlines.all()[0], self.allFields),
                        modelinstance_to_dict(self.inf101_secondSem_a2_g2.deadlines.all()[0], self.allFields),
                        ]
>>>>>>> 64c334f1

        self.assertEquals(search_res.count(), len(expected_res))
        for s in search_res:
            self.assertTrue(s in expected_res)

        # search with query
<<<<<<< HEAD
        search_res = SimplifiedStaticFeedback.search(self.admin1, query='a1')
        expected_res = [modelinstance_to_dict(self.inf101_firstSem_a1_g1_feedbacks[0],
                                              SimplifiedStaticFeedback.Meta.resultfields.aslist()),
                        modelinstance_to_dict(self.inf101_secondSem_a1_g2_feedbacks[0],
                                              SimplifiedStaticFeedback.Meta.resultfields.aslist()),
                        modelinstance_to_dict(self.inf110_secondSem_a1_g1_feedbacks[0],
                                              SimplifiedStaticFeedback.Meta.resultfields.aslist())]
=======
        search_res = SimplifiedDeadline.search(self.admin1, query='secondStud')
        expected_res = [modelinstance_to_dict(self.inf101_secondSem_a1_g2.deadlines.all()[0], self.baseFields),
                        modelinstance_to_dict(self.inf101_secondSem_a2_g2.deadlines.all()[0], self.baseFields)]
>>>>>>> 64c334f1

        self.assertEquals(search_res.count(), len(expected_res))
        for s in search_res:
            self.assertTrue(s in expected_res)

        # with query and extra fields
<<<<<<< HEAD
        search_res = SimplifiedStaticFeedback.search(self.admin1, query='inf110', result_fieldgroups=self.allExtras)
        expected_res = [modelinstance_to_dict(self.inf110_secondSem_a1_g1_feedbacks[0],
                                              SimplifiedStaticFeedback.Meta.resultfields.aslist(self.allExtras)),
                        modelinstance_to_dict(self.inf110_secondSem_a2_g1_feedbacks[0],
                                              SimplifiedStaticFeedback.Meta.resultfields.aslist(self.allExtras))]
=======
        search_res = SimplifiedDeadline.search(self.admin1, query='inf101', result_fieldgroups=self.allExtras)
        expected_res = [modelinstance_to_dict(self.inf101_firstSem_a1_g1.deadlines.all()[0], self.allFields),
                        modelinstance_to_dict(self.inf101_firstSem_a2_g1.deadlines.all()[0], self.allFields),
                        modelinstance_to_dict(self.inf101_secondSem_a1_g2.deadlines.all()[0], self.allFields),
                        modelinstance_to_dict(self.inf101_secondSem_a2_g2.deadlines.all()[0], self.allFields)]
>>>>>>> 64c334f1

        self.assertEquals(search_res.count(), len(expected_res))
        for s in search_res:
            self.assertTrue(s in expected_res)

<<<<<<< HEAD
    def test_read(self):

        # do a read with no extra fields
        read_res = SimplifiedStaticFeedback.read(self.admin1, self.inf101_firstSem_a1_g1_deliveries[0].id)
        expected_res = modelinstance_to_dict(self.inf101_firstSem_a1_g1_feedbacks[0],
                                             SimplifiedStaticFeedback.Meta.resultfields.aslist())
        self.assertEquals(read_res, expected_res)

        # do a read with all extras
        read_res = SimplifiedStaticFeedback.read(self.admin1, self.inf101_firstSem_a1_g1_feedbacks[0].id,
                                           result_fieldgroups=self.allExtras)
        expected_res = modelinstance_to_dict(self.inf101_firstSem_a1_g1_feedbacks[0],
                                             SimplifiedStaticFeedback.Meta.resultfields.aslist(self.allExtras))
=======
        # add some new deadlines, to simulate groups getting a second
        # chance
        self.add_to_path('uni;inf101.secondSem.a1.g2.deadline:ends(10):text(This is your last shot!)')
        print self.inf101_secondSem_a1_g2_deadlines[0].id

    def test_read(self):

        # do a read with no extra fields
        read_res = SimplifiedAssignmentGroup.read(self.admin1, self.inf101_firstSem_a1_g1.id)
        expected_res = modelinstance_to_dict(self.inf101_firstSem_a1_g1,
                                             SimplifiedAssignmentGroup.Meta.resultfields.aslist())
        self.assertEquals(read_res, expected_res)

        # do a read with all extras
        read_res = SimplifiedAssignmentGroup.read(self.admin1, self.inf101_firstSem_a1_g1.id, result_fieldgroups=self.allExtras)
        expected_res = modelinstance_to_dict(self.inf101_firstSem_a1_g1,
                                             SimplifiedAssignmentGroup.Meta.resultfields.aslist(self.allExtras))

>>>>>>> 64c334f1
        self.assertEquals(read_res, expected_res)

    def test_read_security(self):

<<<<<<< HEAD
        # test with someone who's not an admin
        with self.assertRaises(PermissionDenied):
            SimplifiedStaticFeedback.read(self.firstStud, self.inf101_firstSem_a1_g1_feedbacks[0].id)

        # test with someone who's not an admin
        with self.assertRaises(PermissionDenied):
            SimplifiedStaticFeedback.read(self.exam1, self.inf101_firstSem_a1_g1_feedbacks[0].id)
=======
        # We know secondStud hasn't signed up for firstSem.inf101.
        with self.assertRaises(PermissionDenied):
            SimplifiedAssignmentGroup.read(self.secondStud, self.inf101_firstSem_a1_g1.id)
>>>>>>> 64c334f1
<|MERGE_RESOLUTION|>--- conflicted
+++ resolved
@@ -3,15 +3,10 @@
 import re
 
 from ....simplified import PermissionDenied
-<<<<<<< HEAD
 from ...core import testhelper
 from ....simplified.utils import modelinstance_to_dict
 from ..simplified import SimplifiedNode, SimplifiedSubject, SimplifiedPeriod, SimplifiedAssignment, SimplifiedAssignmentGroup, SimplifiedStaticFeedback
-=======
-from ...core import models
 from ..simplified import SimplifiedNode, SimplifiedSubject, SimplifiedPeriod, SimplifiedAssignment, SimplifiedAssignmentGroup, SimplifiedDeadline
-
->>>>>>> 64c334f1
 
 class SimplifiedAdminTestBase(TestCase, testhelper.TestHelper):
     def setUp(self):
@@ -698,29 +693,6 @@
             SimplifiedAssignment.delete(self.testPerson, self.inf110_firstSem_a1.id)
 
 
-<<<<<<< HEAD
-=======
-class SimplifiedAdminTestBase(TestCase, testhelper.TestHelper):
-
-    def setUp(self):
-        # create a base structure
-        self.add(nodes='uni:admin(admin1)',
-                 subjects=['inf101', 'inf110'],
-                 periods=['firstSem', 'secondSem:admin(admin2)'],
-                 assignments=['a1', 'a2'])
-
-        # add firstStud to the first and secondSem assignments
-        self.add_to_path('uni;inf101.firstSem.a1.g1:candidate(firstStud):examiner(exam1)')
-        self.add_to_path('uni;inf101.firstSem.a2.g1:candidate(firstStud):examiner(exam1)')
-        self.add_to_path('uni;inf110.secondSem.a1.g1:candidate(firstStud):examiner(exam2)')
-        self.add_to_path('uni;inf110.secondSem.a2.g1:candidate(firstStud):examiner(exam2)')
-
-        # secondStud began secondSem
-        self.add_to_path('uni;inf101.secondSem.a1.g2:candidate(secondStud):examiner(exam1)')
-        self.add_to_path('uni;inf101.secondSem.a2.g2:candidate(secondStud):examiner(exam1)')
-
-
->>>>>>> 64c334f1
 class TestSimplifiedAdminAssignmentGroup(SimplifiedAdminTestBase):
 
     allExtras = SimplifiedAssignmentGroup.Meta.resultfields.additional_aslist()
@@ -803,7 +775,6 @@
             SimplifiedAssignmentGroup.read(self.secondStud, self.inf101_firstSem_a1_g1.id)
 
 
-<<<<<<< HEAD
 class TestSimplifiedAdminstratorStaticFeedback(SimplifiedAdminTestBase):
     
     allExtras = SimplifiedStaticFeedback.Meta.resultfields.additional_aslist()
@@ -838,29 +809,6 @@
                                               SimplifiedStaticFeedback.Meta.resultfields.aslist()),
                         modelinstance_to_dict(self.inf101_secondSem_a2_g2_feedbacks[0],
                                               SimplifiedStaticFeedback.Meta.resultfields.aslist())]
-=======
-class TestSimplifiedAdminDeadline(SimplifiedAdminTestBase):
-
-    allExtras = SimplifiedDeadline.Meta.resultfields.additional_aslist()
-    baseFields = SimplifiedDeadline.Meta.resultfields.aslist()
-    allFields = SimplifiedDeadline.Meta.resultfields.aslist(allExtras)
-
-    def setUp(self):
-        super(TestSimplifiedAdminDeadline, self).setUp()
-
-    def test_search(self):
-        # search with no query and no extra fields
-        # should only have the deafault deadlines created when the
-        # assignment group was created
-        search_res = SimplifiedDeadline.search(self.admin1)
-        expected_res = [modelinstance_to_dict(self.inf101_firstSem_a1_g1.deadlines.all()[0], self.baseFields),
-                        modelinstance_to_dict(self.inf101_firstSem_a2_g1.deadlines.all()[0], self.baseFields),
-                        modelinstance_to_dict(self.inf110_secondSem_a1_g1.deadlines.all()[0], self.baseFields),
-                        modelinstance_to_dict(self.inf110_secondSem_a2_g1.deadlines.all()[0], self.baseFields),
-                        modelinstance_to_dict(self.inf101_secondSem_a1_g2.deadlines.all()[0], self.baseFields),
-                        modelinstance_to_dict(self.inf101_secondSem_a2_g2.deadlines.all()[0], self.baseFields),
-                        ]
->>>>>>> 64c334f1
 
         # assert that all search results are as expected
         self.assertEquals(search_res.count(), len(expected_res))
@@ -868,7 +816,6 @@
             self.assertTrue(s in expected_res)
 
         # search with no query and with extra fields
-<<<<<<< HEAD
         search_res = SimplifiedStaticFeedback.search(self.admin1, result_fieldgroups=self.allExtras)
         expected_res = [modelinstance_to_dict(self.inf101_firstSem_a1_g1_feedbacks[0],
                                               SimplifiedStaticFeedback.Meta.resultfields.aslist(self.allExtras)),
@@ -882,7 +829,89 @@
                                               SimplifiedStaticFeedback.Meta.resultfields.aslist(self.allExtras)),
                         modelinstance_to_dict(self.inf101_secondSem_a2_g2_feedbacks[0],
                                               SimplifiedStaticFeedback.Meta.resultfields.aslist(self.allExtras))]
-=======
+
+        self.assertEquals(search_res.count(), len(expected_res))
+        for s in search_res:
+            self.assertTrue(s in expected_res)
+
+        # search with query
+        search_res = SimplifiedStaticFeedback.search(self.admin1, query='a1')
+        expected_res = [modelinstance_to_dict(self.inf101_firstSem_a1_g1_feedbacks[0],
+                                              SimplifiedStaticFeedback.Meta.resultfields.aslist()),
+                        modelinstance_to_dict(self.inf101_secondSem_a1_g2_feedbacks[0],
+                                              SimplifiedStaticFeedback.Meta.resultfields.aslist()),
+                        modelinstance_to_dict(self.inf110_secondSem_a1_g1_feedbacks[0],
+                                              SimplifiedStaticFeedback.Meta.resultfields.aslist())]
+
+        self.assertEquals(search_res.count(), len(expected_res))
+        for s in search_res:
+            self.assertTrue(s in expected_res)
+
+        # with query and extra fields
+        search_res = SimplifiedStaticFeedback.search(self.admin1, query='inf110', result_fieldgroups=self.allExtras)
+        expected_res = [modelinstance_to_dict(self.inf110_secondSem_a1_g1_feedbacks[0],
+                                              SimplifiedStaticFeedback.Meta.resultfields.aslist(self.allExtras)),
+                        modelinstance_to_dict(self.inf110_secondSem_a2_g1_feedbacks[0],
+                                              SimplifiedStaticFeedback.Meta.resultfields.aslist(self.allExtras))]
+
+        self.assertEquals(search_res.count(), len(expected_res))
+        for s in search_res:
+            self.assertTrue(s in expected_res)
+
+    def test_read(self):
+
+        # do a read with no extra fields
+        read_res = SimplifiedStaticFeedback.read(self.admin1, self.inf101_firstSem_a1_g1_deliveries[0].id)
+        expected_res = modelinstance_to_dict(self.inf101_firstSem_a1_g1_feedbacks[0],
+                                             SimplifiedStaticFeedback.Meta.resultfields.aslist())
+        self.assertEquals(read_res, expected_res)
+
+        # do a read with all extras
+        read_res = SimplifiedStaticFeedback.read(self.admin1, self.inf101_firstSem_a1_g1_feedbacks[0].id,
+                                           result_fieldgroups=self.allExtras)
+        expected_res = modelinstance_to_dict(self.inf101_firstSem_a1_g1_feedbacks[0],
+                                             SimplifiedStaticFeedback.Meta.resultfields.aslist(self.allExtras))
+        self.assertEquals(read_res, expected_res)
+
+    def test_read_security(self):
+
+        # test with someone who's not an admin
+        with self.assertRaises(PermissionDenied):
+            SimplifiedStaticFeedback.read(self.firstStud, self.inf101_firstSem_a1_g1_feedbacks[0].id)
+
+        # test with someone who's not an admin
+        with self.assertRaises(PermissionDenied):
+            SimplifiedStaticFeedback.read(self.exam1, self.inf101_firstSem_a1_g1_feedbacks[0].id)
+
+
+class TestSimplifiedAdminDeadline(SimplifiedAdminTestBase):
+
+    allExtras = SimplifiedDeadline.Meta.resultfields.additional_aslist()
+    baseFields = SimplifiedDeadline.Meta.resultfields.aslist()
+    allFields = SimplifiedDeadline.Meta.resultfields.aslist(allExtras)
+
+    def setUp(self):
+        super(TestSimplifiedAdminDeadline, self).setUp()
+
+    def test_search(self):
+        # search with no query and no extra fields
+        # should only have the deafault deadlines created when the
+        # assignment group was created
+        search_res = SimplifiedDeadline.search(self.admin1)
+        expected_res = [modelinstance_to_dict(self.inf101_firstSem_a1_g1.deadlines.all()[0], self.baseFields),
+                        modelinstance_to_dict(self.inf101_firstSem_a2_g1.deadlines.all()[0], self.baseFields),
+                        modelinstance_to_dict(self.inf110_secondSem_a1_g1.deadlines.all()[0], self.baseFields),
+                        modelinstance_to_dict(self.inf110_secondSem_a2_g1.deadlines.all()[0], self.baseFields),
+                        modelinstance_to_dict(self.inf101_secondSem_a1_g2.deadlines.all()[0], self.baseFields),
+                        modelinstance_to_dict(self.inf101_secondSem_a2_g2.deadlines.all()[0], self.baseFields),
+                        ]
+
+        # assert that all search results are as expected
+        self.assertEquals(search_res.count(), len(expected_res))
+        for s in search_res:
+            self.assertTrue(s in expected_res)
+
+        # search with no query and with extra fields
         search_res = SimplifiedDeadline.search(self.admin1, result_fieldgroups=self.allExtras)
         expected_res = [modelinstance_to_dict(self.inf101_firstSem_a1_g1.deadlines.all()[0], self.allFields),
                         modelinstance_to_dict(self.inf101_firstSem_a2_g1.deadlines.all()[0], self.allFields),
@@ -891,65 +920,31 @@
                         modelinstance_to_dict(self.inf101_secondSem_a1_g2.deadlines.all()[0], self.allFields),
                         modelinstance_to_dict(self.inf101_secondSem_a2_g2.deadlines.all()[0], self.allFields),
                         ]
->>>>>>> 64c334f1
 
         self.assertEquals(search_res.count(), len(expected_res))
         for s in search_res:
             self.assertTrue(s in expected_res)
 
         # search with query
-<<<<<<< HEAD
-        search_res = SimplifiedStaticFeedback.search(self.admin1, query='a1')
-        expected_res = [modelinstance_to_dict(self.inf101_firstSem_a1_g1_feedbacks[0],
-                                              SimplifiedStaticFeedback.Meta.resultfields.aslist()),
-                        modelinstance_to_dict(self.inf101_secondSem_a1_g2_feedbacks[0],
-                                              SimplifiedStaticFeedback.Meta.resultfields.aslist()),
-                        modelinstance_to_dict(self.inf110_secondSem_a1_g1_feedbacks[0],
-                                              SimplifiedStaticFeedback.Meta.resultfields.aslist())]
-=======
         search_res = SimplifiedDeadline.search(self.admin1, query='secondStud')
         expected_res = [modelinstance_to_dict(self.inf101_secondSem_a1_g2.deadlines.all()[0], self.baseFields),
                         modelinstance_to_dict(self.inf101_secondSem_a2_g2.deadlines.all()[0], self.baseFields)]
->>>>>>> 64c334f1
 
         self.assertEquals(search_res.count(), len(expected_res))
         for s in search_res:
             self.assertTrue(s in expected_res)
 
         # with query and extra fields
-<<<<<<< HEAD
-        search_res = SimplifiedStaticFeedback.search(self.admin1, query='inf110', result_fieldgroups=self.allExtras)
-        expected_res = [modelinstance_to_dict(self.inf110_secondSem_a1_g1_feedbacks[0],
-                                              SimplifiedStaticFeedback.Meta.resultfields.aslist(self.allExtras)),
-                        modelinstance_to_dict(self.inf110_secondSem_a2_g1_feedbacks[0],
-                                              SimplifiedStaticFeedback.Meta.resultfields.aslist(self.allExtras))]
-=======
         search_res = SimplifiedDeadline.search(self.admin1, query='inf101', result_fieldgroups=self.allExtras)
         expected_res = [modelinstance_to_dict(self.inf101_firstSem_a1_g1.deadlines.all()[0], self.allFields),
                         modelinstance_to_dict(self.inf101_firstSem_a2_g1.deadlines.all()[0], self.allFields),
                         modelinstance_to_dict(self.inf101_secondSem_a1_g2.deadlines.all()[0], self.allFields),
                         modelinstance_to_dict(self.inf101_secondSem_a2_g2.deadlines.all()[0], self.allFields)]
->>>>>>> 64c334f1
-
-        self.assertEquals(search_res.count(), len(expected_res))
-        for s in search_res:
-            self.assertTrue(s in expected_res)
-
-<<<<<<< HEAD
-    def test_read(self):
-
-        # do a read with no extra fields
-        read_res = SimplifiedStaticFeedback.read(self.admin1, self.inf101_firstSem_a1_g1_deliveries[0].id)
-        expected_res = modelinstance_to_dict(self.inf101_firstSem_a1_g1_feedbacks[0],
-                                             SimplifiedStaticFeedback.Meta.resultfields.aslist())
-        self.assertEquals(read_res, expected_res)
-
-        # do a read with all extras
-        read_res = SimplifiedStaticFeedback.read(self.admin1, self.inf101_firstSem_a1_g1_feedbacks[0].id,
-                                           result_fieldgroups=self.allExtras)
-        expected_res = modelinstance_to_dict(self.inf101_firstSem_a1_g1_feedbacks[0],
-                                             SimplifiedStaticFeedback.Meta.resultfields.aslist(self.allExtras))
-=======
+
+        self.assertEquals(search_res.count(), len(expected_res))
+        for s in search_res:
+            self.assertTrue(s in expected_res)
+
         # add some new deadlines, to simulate groups getting a second
         # chance
         self.add_to_path('uni;inf101.secondSem.a1.g2.deadline:ends(10):text(This is your last shot!)')
@@ -968,21 +963,10 @@
         expected_res = modelinstance_to_dict(self.inf101_firstSem_a1_g1,
                                              SimplifiedAssignmentGroup.Meta.resultfields.aslist(self.allExtras))
 
->>>>>>> 64c334f1
         self.assertEquals(read_res, expected_res)
 
     def test_read_security(self):
 
-<<<<<<< HEAD
-        # test with someone who's not an admin
-        with self.assertRaises(PermissionDenied):
-            SimplifiedStaticFeedback.read(self.firstStud, self.inf101_firstSem_a1_g1_feedbacks[0].id)
-
-        # test with someone who's not an admin
-        with self.assertRaises(PermissionDenied):
-            SimplifiedStaticFeedback.read(self.exam1, self.inf101_firstSem_a1_g1_feedbacks[0].id)
-=======
         # We know secondStud hasn't signed up for firstSem.inf101.
         with self.assertRaises(PermissionDenied):
             SimplifiedAssignmentGroup.read(self.secondStud, self.inf101_firstSem_a1_g1.id)
->>>>>>> 64c334f1
