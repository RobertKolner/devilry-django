from django.test import TestCase

import re

from ....simplified import PermissionDenied

from ...core import testhelper
from ....simplified.utils import modelinstance_to_dict
from ..simplified import SimplifiedNode, SimplifiedSubject, SimplifiedPeriod, SimplifiedAssignment, SimplifiedAssignmentGroup, SimplifiedStaticFeedback
from ....simplified.utils import modelinstance_to_dict
from ...core import models, testhelper
from ..simplified import SimplifiedNode, SimplifiedSubject, SimplifiedPeriod, SimplifiedAssignment, SimplifiedAssignmentGroup, SimplifiedDeadline

class SimplifiedAdminTestBase(TestCase, testhelper.TestHelper):

    def setUp(self):
        # create a base structure
        self.add(nodes='uni:admin(admin1)',
                 subjects=['inf101', 'inf110'],
                 periods=['firstSem', 'secondSem:admin(admin2)'],
                 assignments=['a1', 'a2'])

        # add firstStud to the first and secondSem assignments
        self.add_to_path('uni;inf101.firstSem.a1.g1:candidate(firstStud):examiner(exam1,exam3)')
        self.add_to_path('uni;inf101.firstSem.a2.g1:candidate(firstStud):examiner(exam1)')
        self.add_to_path('uni;inf110.secondSem.a1.g1:candidate(firstStud):examiner(exam2)')
        self.add_to_path('uni;inf110.secondSem.a2.g1:candidate(firstStud):examiner(exam2)')

        # secondStud began secondSem
        self.add_to_path('uni;inf101.secondSem.a1.g2:candidate(secondStud):examiner(exam1)')
        self.add_to_path('uni;inf101.secondSem.a2.g2:candidate(secondStud):examiner(exam1)')
        
###########################################################################
# commented out the old tests for administrator because the old testdata no
# longer exists. Need to rewrite these to match data from the new
# testdatagenerator
###########################################################################


#class TestSimplifiedAdministratorSimplifiedNode(TestCase, testhelper.Testhelper):
    #fixtures = ["simplified/data.json"]

    #def setUp(self):
        #self.grandma = User.objects.get(username='grandma') # superuser
        #self.clarabelle = User.objects.get(username="clarabelle")
        #self.univ = models.Node.objects.get(short_name='univ')
        #self.duckburgh = models.Node.objects.get(short_name='duckburgh')
        #self.univ.admins.add(self.clarabelle)
        #self.duckburgh.admins.add(self.clarabelle)

        #self.daisy = User.objects.get(username="daisy")
        #self.assertEquals(0,
                #models.Node.where_is_admin_or_superadmin(self.daisy).count())

        #self.invalidid = 100000
        #self.assertRaises(models.Node.DoesNotExist, models.Node.objects.get,
                #id=self.invalidid)



    #def test_create(self):
        #kw = dict(long_name='Test',
                #parentnode_id=self.univ.id)
        #node = SimplifiedNode.create(self.clarabelle, short_name='test1', **kw)
        #self.assertEquals(node.short_name, 'test1')
        #self.assertEquals(node.long_name, 'Test')
        #self.assertEquals(node.parentnode, self.univ)

    #def test_create_sequrity(self):
        #kw = dict(long_name='Test',
                #parentnode_id=self.univ.id)
        #node = SimplifiedNode.create(self.grandma, short_name='test2', **kw) # superuser allowed
        #with self.assertRaises(PermissionDenied):
            #node = SimplifiedNode.create(self.daisy, short_name='test3', **kw)

    #def test_create_validation(self):
        #with self.assertRaises(models.Node.DoesNotExist):
            #SimplifiedNode.create(self.clarabelle,
                    #short_name='test',
                    #long_name='Test',
                    #parentnode_id=self.invalidid)
        #with self.assertRaisesRegexp(ValidationError,
                #"long_name.*short_name"):
            #SimplifiedNode.update(
                    #self.clarabelle, self.duckburgh.id,
                    #short_name=None, long_name=None)

    #def test_insecure_read_model(self):
        #node = SimplifiedNode.insecure_read_model(self.clarabelle, idorkw=self.univ.id)
        #node = SimplifiedNode.insecure_read_model(self.grandma, self.univ.id) # superuser allowed
        #node = SimplifiedNode.insecure_read_model(self.grandma, dict(short_name=self.univ.short_name))
        #self.assertEquals(node.short_name, 'univ')
        #node = SimplifiedNode.insecure_read_model(self.grandma, idorkw=self.univ.id)
        #self.assertEquals(node.short_name, 'univ')

    #def test_insecure_read_model_security(self):
        #with self.assertRaises(PermissionDenied):
            #node = SimplifiedNode.insecure_read_model(self.daisy, self.univ.id)

    #def test_update(self):
        #self.assertEquals(self.duckburgh.short_name, 'duckburgh')
        #self.assertEquals(self.duckburgh.long_name, 'Duckburgh')
        #self.assertEquals(self.duckburgh.parentnode, None)

        #kw = dict(idorkw=self.duckburgh.id,
                    #short_name='test',
                    #long_name='Test',
                    #parentnode_id=self.univ.id)
        #node = SimplifiedNode.update(self.clarabelle, **kw)
        #self.assertEquals(node.short_name, 'test')
        #self.assertEquals(node.long_name, 'Test')
        #self.assertEquals(node.parentnode, self.univ)

    #def test_update_security(self):
        #kw = dict(idorkw=self.duckburgh.id,
                    #short_name='test',
                    #long_name='Test',
                    #parentnode_id=self.univ.id)
        
        #with self.assertRaises(PermissionDenied):
            #node = SimplifiedNode.update(self.daisy, **kw)

        #node = SimplifiedNode.update(self.grandma, **kw) # superuser allowed
        #node = SimplifiedNode.update(self.grandma,
                #dict(short_name='test'),
                #long_name = 'My Duckburgh Test')
        #self.assertEquals(node.long_name, 'My Duckburgh Test')
        
    #def test_update_validation(self):
        #with self.assertRaises(models.Node.DoesNotExist):
            #SimplifiedNode.update(self.clarabelle,
                    #idorkw=self.duckburgh.id,
                    #short_name='test',
                    #long_name='Test',
                    #parentnode_id=self.invalidid)
        #with self.assertRaises(models.Node.DoesNotExist):
            #SimplifiedNode.update(self.clarabelle,
                    #idorkw=self.invalidid,
                    #short_name='test2',
                    #long_name='Test 2',
                    #parentnode_id=None)
        #with self.assertRaisesRegexp(ValidationError,
                #"long_name.*short_name"):
            #SimplifiedNode.update(
                    #self.clarabelle, self.duckburgh.id,
                    #short_name=None, long_name=None)


    #def test_delete_asnodeadmin(self):
        #SimplifiedNode.delete(self.clarabelle, idorkw=self.univ.id)
        #with self.assertRaises(models.Node.DoesNotExist):
            #node = models.Node.objects.get(id=self.univ.id)

    #def test_delete_asnodeadmin_by_short_name(self):
        #SimplifiedNode.delete(self.clarabelle, dict(short_name='univ'))
        #with self.assertRaises(models.Node.DoesNotExist):
            #SimplifiedNode.delete(self.clarabelle, dict(short_name='univ'))

    #def test_delete_assuperadmin(self):
        #SimplifiedNode.delete(self.grandma, idorkw=self.univ.id)
        #with self.assertRaises(models.Node.DoesNotExist):
            #node = models.Node.objects.get(id=self.univ.id)
    #def test_delete_noperm(self):
        #with self.assertRaises(PermissionDenied):
            #SimplifiedNode.delete(self.daisy, idorkw=self.univ.id)


    #def test_search(self):
        #clarabelle = User.objects.get(username="clarabelle")
        #nodes = models.Node.objects.all().order_by("short_name")
        #qrywrap = SimplifiedNode.search(self.clarabelle)
        #self.assertEquals(len(qrywrap), len(nodes))
        #self.assertEquals(qrywrap[0]['short_name'], nodes[0].short_name)

        ## query
        #qrywrap = SimplifiedNode.search(self.clarabelle, query="burgh")
        #self.assertEquals(len(qrywrap), 1)
        #qrywrap = SimplifiedNode.search(self.clarabelle, query="univ")
        #self.assertEquals(len(qrywrap), 1)
        #qrywrap = SimplifiedNode.search(self.clarabelle)
        #self.assertEquals(len(qrywrap), 2)
        #qrywrap = SimplifiedNode.search(self.grandma)
        #self.assertEquals(len(qrywrap), len(nodes))

        #self.univ.parentnode = self.duckburgh
        #self.univ.save()
        #qrywrap = SimplifiedNode.search(self.grandma,
                #parentnode_id=self.duckburgh.id)
        #self.assertEquals(len(qrywrap), 1)
        #self.assertEquals(qrywrap[0]['short_name'], 'univ')

    #def test_search_security(self):
        #qrywrap = SimplifiedNode.search(self.daisy)
        #self.assertEquals(len(qrywrap), 0)

        #self.duckburgh.admins.add(self.daisy)
        #qrywrap = SimplifiedNode.search(self.daisy)
        #self.assertEquals(len(qrywrap), 1)


#class TestSimplifiedAdministratorSimplifiedSubject(TestCase, testhelper.Testhelper):
    #fixtures = ["simplified/data.json"]

    #def setUp(self):
        #self.grandma = User.objects.get(username='grandma') # superuser
        #self.duck1100 = models.Subject.objects.get(short_name='duck1100')
        #self.clarabelle = User.objects.get(username="clarabelle")
        #self.univ = models.Node.objects.get(short_name='univ')
        #self.duckburgh = models.Node.objects.get(short_name='duckburgh')
        #self.univ.admins.add(self.clarabelle)
        #self.duckburgh.admins.add(self.clarabelle)
        #self.daisy = User.objects.get(username="daisy")
        #self.assertEquals(0,
                #models.Node.where_is_admin_or_superadmin(self.daisy).count())

    #def test_insecure_read_model(self):
        #subject = SimplifiedSubject.insecure_read_model(self.clarabelle, idorkw=self.duck1100.id)
        #subject = SimplifiedSubject.insecure_read_model(self.clarabelle, self.duck1100.id)
        #self.assertEquals(subject.short_name, 'duck1100')
        #subject = SimplifiedSubject.insecure_read_model(self.clarabelle,
                #dict(short_name=self.duck1100.short_name))
        #self.assertEquals(subject.short_name, 'duck1100')

    #def test_insecure_read_model_security(self):
        #subject = SimplifiedSubject.insecure_read_model(self.grandma, self.duck1100.id) # superuser allowed
        #with self.assertRaises(PermissionDenied):
            #node = SimplifiedSubject.insecure_read_model(self.daisy, self.duck1100.id)

    #def test_read(self):
        #subject = SimplifiedSubject.read(self.grandma, self.duck1100.id)
        #self.assertEquals(subject, dict(
                #short_name = 'duck1100',
                #long_name = self.duck1100.long_name,
                #id = self.duck1100.id))

    #def test_search(self):
        #subjects = models.Subject.where_is_admin_or_superadmin(self.grandma).order_by("short_name")
        #qrywrap = SimplifiedSubject.search(self.grandma)
        #self.assertEquals(len(qrywrap), len(subjects))
        #self.assertEquals(qrywrap[0]['short_name'], subjects[0].short_name)

        ## query
        #qrywrap = SimplifiedSubject.search(self.grandma, query="duck1")
        #self.assertEquals(len(qrywrap), 2)
        #qrywrap = SimplifiedSubject.search(self.grandma, query="duck")
        #self.assertEquals(len(qrywrap), len(subjects))
        #qrywrap = SimplifiedSubject.search(self.grandma, query="1100")
        #self.assertEquals(len(qrywrap), 1)

    #def test_search_security(self):
        #qrywrap = SimplifiedSubject.search(self.daisy, query="1100")
        #self.assertEquals(len(qrywrap), 0)
        #self.duck1100.admins.add(self.daisy)
        #qrywrap = SimplifiedSubject.search(self.daisy, query="1100")
        #self.assertEquals(len(qrywrap), 1)


    #def test_create(self):
        #kw = dict(long_name='Test',
                #parentnode_id=self.univ.id)
        #subject = SimplifiedSubject.create(self.clarabelle, short_name='test1', **kw)
        #self.assertEquals(subject.short_name, 'test1')
        #self.assertEquals(subject.long_name, 'Test')
        #self.assertEquals(subject.parentnode, self.univ)

    #def test_create_security(self):
        #kw = dict(long_name='Test',
                #parentnode_id=self.univ.id)
        #subject = SimplifiedSubject.create(self.grandma, short_name='test2', **kw) # superuser allowed
        #with self.assertRaises(PermissionDenied):
            #subject = SimplifiedSubject.create(self.daisy, short_name='test3', **kw)

    #def test_update(self):
        #self.assertEquals(self.duck1100.short_name, 'duck1100')

        #kw = dict(id=self.duck1100.id,
                    #short_name='test',
                    #long_name='Test',
                    #parentnode_id=self.univ.id)
        #subject = SimplifiedSubject.update(self.clarabelle, idorkw=self.duck1100.id, **kw)
        #self.assertEquals(subject.short_name, 'test')
        #self.assertEquals(subject.long_name, 'Test')
        #self.assertEquals(subject.parentnode, self.univ)
        
    #def test_update_security(self):
        #kw = dict(id=self.duck1100.id,
                    #short_name='test',
                    #long_name='Test',
                    #parentnode_id=self.univ.id)
        #with self.assertRaises(PermissionDenied):
            #subject = SimplifiedSubject.update(self.daisy, idorkw=self.duck1100.id, **kw)
    
    #def test_delete_asnodeadmin(self):
        #SimplifiedSubject.delete(self.clarabelle, idorkw=self.duck1100.id)
        #with self.assertRaises(models.Subject.DoesNotExist):
            #subject = models.Subject.objects.get(id=self.duck1100.id)

    #def test_delete_asnodeadmin_by_short_name(self):
        #SimplifiedSubject.delete(self.clarabelle, dict(short_name='duck1100'))
        #with self.assertRaises(models.Subject.DoesNotExist):
            #SimplifiedSubject.delete(self.clarabelle, dict(short_name='duck1100'))

    #def test_delete_assuperadmin(self):
        #SimplifiedSubject.delete(self.grandma, idorkw=self.duck1100.id)
        #with self.assertRaises(models.Subject.DoesNotExist):
            #subject = models.Subject.objects.get(id=self.duck1100.id)

    #def test_delete_noperm(self):
        #with self.assertRaises(PermissionDenied):
            #SimplifiedSubject.delete(self.daisy, idorkw=self.duck1100.id)


#class TestSimplifiedAdministratorSimplifiedPeriod(TestCase, testhelper.Testhelper):
    #fixtures = ["simplified/data.json"]

    #def setUp(self):
        #self.grandma = User.objects.get(username='grandma') # superuser
        #self.duck1100_h01_core = models.Period.objects.get(parentnode__short_name='duck1100', 
                #short_name='spring01')
        #self.clarabelle = User.objects.get(username="clarabelle")
        #self.univ = models.Node.objects.get(short_name='univ')
        #self.duckburgh = models.Node.objects.get(short_name='duckburgh')
        #self.univ.admins.add(self.clarabelle)
        #self.duckburgh.admins.add(self.clarabelle)
        #self.daisy = User.objects.get(username="daisy")
        #self.assertEquals(0,
                #models.Node.where_is_admin_or_superadmin(self.daisy).count())

    #def test_read(self):
        #period = SimplifiedPeriod.read(self.clarabelle, self.duck1100_h01_core.id)
        #self.assertEquals(period, dict(
                #short_name = self.duck1100_h01_core.short_name,
                #long_name = self.duck1100_h01_core.long_name,
                #id = self.duck1100_h01_core.id,
                #parentnode__id = self.duck1100_h01_core.parentnode.id,
                #start_time = self.duck1100_h01_core.start_time,
                #end_time = self.duck1100_h01_core.end_time))

    #def test_read_security(self):
        #period = SimplifiedPeriod.read(self.grandma, self.duck1100_h01_core.id)
        #with self.assertRaises(PermissionDenied):
            #period = SimplifiedPeriod.read(self.daisy, self.duck1100_h01_core.id)

    #def test_insecure_read_model(self):
        #period = SimplifiedPeriod.insecure_read_model(self.clarabelle,
                #idorkw=self.duck1100_h01_core.id)
        #self.assertEquals(period.short_name, 'spring01')
        #period = SimplifiedPeriod.insecure_read_model(self.clarabelle,
                #dict(short_name=self.duck1100_h01_core.short_name,
                    #parentnode__short_name = 'duck1100'))
        #self.assertEquals(period.short_name, 'spring01')

    #def test_insecure_read_model_security(self):
        #period = SimplifiedPeriod.insecure_read_model(self.grandma, 
                #self.duck1100_h01_core.id) # superuser allowed
        #with self.assertRaises(PermissionDenied):
            #period = SimplifiedPeriod.insecure_read_model(self.daisy,
                    #self.duck1100_h01_core.id)


    #def test_create(self):
        #kw = dict(
                #long_name = 'Test',
                #parentnode = self.duck1100_h01_core.parentnode,
                #start_time = self.duck1100_h01_core.start_time,
                #end_time = self.duck1100_h01_core.end_time)
        #period = SimplifiedPeriod.create(self.clarabelle, short_name='test1', **kw)
        #self.assertEquals(period.short_name, 'test1')
        #self.assertEquals(period.long_name, 'Test')
        #self.assertEquals(period.start_time,
                #self.duck1100_h01_core.start_time)
        #self.assertEquals(period.end_time, 
                #self.duck1100_h01_core.end_time)
        #self.assertEquals(period.parentnode,
                #self.duck1100_h01_core.parentnode)
        
    #def test_create_security(self):
        #kw = dict(
                #long_name = 'Test',
                #parentnode = self.duck1100_h01_core.parentnode,
                #start_time = self.duck1100_h01_core.start_time,
                #end_time = self.duck1100_h01_core.end_time)

        #period = SimplifiedPeriod.create(self.grandma, short_name='test2', **kw) #superuser allowed
        #with self.assertRaises(PermissionDenied):
            #period = SimplifiedPeriod.create(self.daisy, short_name='test3', **kw)

    #def test_update(self):
        #self.assertEquals(self.duck1100_h01_core.short_name, 'spring01')
        
        #kw = dict(
                #short_name = 'test1',
                #long_name = 'Test',
                #parentnode = self.duck1100_h01_core.parentnode,
                #start_time = self.duck1100_h01_core.start_time,
                #end_time = self.duck1100_h01_core.end_time)
        #period = SimplifiedPeriod.update(self.clarabelle,
                #idorkw=self.duck1100_h01_core.id, **kw)
        #self.assertEquals(period.short_name, 'test1')
        #self.assertEquals(period.long_name, 'Test')
    
    #def test_update_security(self):
        #kw = dict(
                #short_name = 'test1',
                #long_name = 'Test',
                #parentnode = self.duck1100_h01_core.parentnode,
                #start_time = self.duck1100_h01_core.start_time,
                #end_time = self.duck1100_h01_core.end_time)
        #with self.assertRaises(PermissionDenied):
            #period = SimplifiedPeriod.update(self.daisy,
                    #idorkw=self.duck1100_h01_core.id, **kw)
        #period = SimplifiedPeriod.update(self.grandma,
                #idorkw=self.duck1100_h01_core.id, **kw) #superuser

    #def test_delete_asnodeadmin(self):
        #SimplifiedPeriod.delete(self.clarabelle, idorkw=self.duck1100_h01_core.id)
        #with self.assertRaises(models.Period.DoesNotExist):
            #period = models.Period.objects.get(id=self.duck1100_h01_core.id)

    #def test_delete_asnodeadmin_by_short_name(self):
        #SimplifiedPeriod.delete(self.clarabelle, dict(short_name='spring01',
            #parentnode__short_name='duck1100'))
        #with self.assertRaises(models.Period.DoesNotExist):
            #period = models.Period.objects.get(id=self.duck1100_h01_core.id)

    #def test_delete_assuperadmin(self):
        #SimplifiedPeriod.delete(self.grandma, idorkw=self.duck1100_h01_core.id)
        #with self.assertRaises(models.Period.DoesNotExist):
            #period = models.Period.objects.get(id=self.duck1100_h01_core.id)

    #def test_delete_noperm(self):
        #with self.assertRaises(PermissionDenied):
            #SimplifiedPeriod.delete(self.daisy, idorkw=self.duck1100_h01_core.id)

    #def test_search(self):
        #periods = models.Period.where_is_admin_or_superadmin(self.grandma).order_by("short_name")
        #qrywrap = SimplifiedPeriod.search(self.grandma)
        #self.assertEquals(len(qrywrap), len(periods))
        #self.assertEquals(qrywrap[0]['short_name'], periods[0].short_name)

        #qrywrap = SimplifiedPeriod.search(self.grandma, query="spring0")
        #self.assertEquals(len(qrywrap), 1)
        #qrywrap = SimplifiedPeriod.search(self.grandma, query="fall")
        #self.assertEquals(len(qrywrap), 2)
        #qrywrap = SimplifiedPeriod.search(self.grandma, query="01")
        #self.assertEquals(len(qrywrap), len(periods))
        #qrywrap = SimplifiedPeriod.search(self.grandma, query="1100")
        #self.assertEquals(len(qrywrap), 1)

    #def test_search_security(self):
        #qrywrap = SimplifiedPeriod.search(self.daisy, query="spring01")
        #self.assertEquals(len(qrywrap), 0)
        #self.duck1100_h01_core.admins.add(self.daisy)
        #qrywrap = SimplifiedPeriod.search(self.daisy, query="spring01")
        #self.assertEquals(len(qrywrap), 1)

class TestSimplifiedAssignment(SimplifiedAdminTestBase):

    def setUp(self):
        super(TestSimplifiedAssignment, self).setUp()

    def test_read_base(self):
        # do a read with no extra fields
        read_res = SimplifiedAssignment.read(self.admin1, self.inf101_firstSem_a1.id)
        expected_res = modelinstance_to_dict(self.inf101_firstSem_a1,
                                             SimplifiedAssignment.Meta.resultfields.aslist())
        self.assertEquals(read_res, expected_res)


    def test_read_period(self):
        # do a read with all extras
        read_res = SimplifiedAssignment.read(self.admin1,
                self.inf101_firstSem_a1.id, result_fieldgroups='period')
        expected_res = modelinstance_to_dict(self.inf101_firstSem_a1,
                                             SimplifiedAssignment.Meta.resultfields.aslist('period'))
        self.assertEquals(read_res, expected_res)

    def test_read_period_subject(self):
        read_res = SimplifiedAssignment.read(self.admin1,
                self.inf101_firstSem_a1.id, result_fieldgroups=['period',
                    'subject'])
        expected_res = modelinstance_to_dict(self.inf101_firstSem_a1,
                                             SimplifiedAssignment.Meta.resultfields.aslist(['period',
                                                 'subject']))
        self.assertEquals(read_res, expected_res)

    def test_read_period_subject_pointfields(self):
        read_res = SimplifiedAssignment.read(self.admin1,
                self.inf101_firstSem_a1.id, result_fieldgroups=['period',
                    'subject', 'pointfields'])
        expected_res = modelinstance_to_dict(self.inf101_firstSem_a1,
                                             SimplifiedAssignment.Meta.resultfields.aslist(['period',
                                                 'subject', 'pointfields']))
        self.assertEquals(read_res, expected_res)

    def test_read_security(self):
        self.add_to_path('uni;inf110.firstSem.a2.g1:candidate(testPerson)')

        with self.assertRaises(PermissionDenied):
            SimplifiedAssignment.read(self.testPerson,
                    self.inf110_firstSem_a2.id)

        self.add_to_path('uni;inf110.firstSem.a2:admin(testPerson)')
        SimplifiedAssignment.read(self.testPerson, self.inf110_firstSem_a2.id)


    def test_insecure_read_model(self):
        read_res = SimplifiedAssignment.insecure_read_model(self.admin1, self.inf101_firstSem_a1.id)
        expected_res = self.inf101_firstSem_a1

        self.assertEquals(read_res, expected_res)

    def test_insecure_read_model_security(self):
        self.add_to_path('uni;inf110.firstSem.a2.g1:candidate(testPerson)')

        with self.assertRaises(PermissionDenied):
            SimplifiedAssignment.insecure_read_model(self.testPerson,
                    self.inf110_firstSem_a2.id)

        self.add_to_path('uni;inf110.firstSem.a2:admin(testPerson)')
        SimplifiedAssignment.insecure_read_model(self.testPerson, self.inf110_firstSem_a2.id)

    def test_search(self):
        self.allExtras = SimplifiedAssignment.Meta.resultfields.additional_aslist()
        # search with no query and no extra fields
        search_res = SimplifiedAssignment.search(self.admin1)
        expected_res = [modelinstance_to_dict(self.inf101_firstSem_a1, SimplifiedAssignment.Meta.resultfields.aslist()),
                        modelinstance_to_dict(self.inf101_firstSem_a2, SimplifiedAssignment.Meta.resultfields.aslist()),
                        modelinstance_to_dict(self.inf101_secondSem_a1, SimplifiedAssignment.Meta.resultfields.aslist()),
                        modelinstance_to_dict(self.inf101_secondSem_a2, SimplifiedAssignment.Meta.resultfields.aslist()),
                        modelinstance_to_dict(self.inf110_firstSem_a1, SimplifiedAssignment.Meta.resultfields.aslist()),
                        modelinstance_to_dict(self.inf110_firstSem_a2, SimplifiedAssignment.Meta.resultfields.aslist()),
                        modelinstance_to_dict(self.inf110_secondSem_a1, SimplifiedAssignment.Meta.resultfields.aslist()),
                        modelinstance_to_dict(self.inf110_secondSem_a2, SimplifiedAssignment.Meta.resultfields.aslist())]

        # assert that all search results are as expected
        self.assertEquals(search_res.count(), len(expected_res))
        for s in search_res:
            self.assertTrue(s in expected_res)

        # search with no querys, but all extra fields
        search_res = SimplifiedAssignment.search(self.admin1, result_fieldgroups=self.allExtras)
        expected_res = [modelinstance_to_dict(self.inf101_firstSem_a1,
                                              SimplifiedAssignment.Meta.resultfields.aslist(self.allExtras)),
                        modelinstance_to_dict(self.inf101_firstSem_a2,
                                              SimplifiedAssignment.Meta.resultfields.aslist(self.allExtras)),
                        modelinstance_to_dict(self.inf101_secondSem_a1,
                                              SimplifiedAssignment.Meta.resultfields.aslist(self.allExtras)),
                        modelinstance_to_dict(self.inf101_secondSem_a2,
                                              SimplifiedAssignment.Meta.resultfields.aslist(self.allExtras)),
                        modelinstance_to_dict(self.inf110_firstSem_a1,
                                              SimplifiedAssignment.Meta.resultfields.aslist(self.allExtras)),
                        modelinstance_to_dict(self.inf110_firstSem_a2,
                                              SimplifiedAssignment.Meta.resultfields.aslist(self.allExtras)),
                        modelinstance_to_dict(self.inf110_secondSem_a1,
                                              SimplifiedAssignment.Meta.resultfields.aslist(self.allExtras)),
                        modelinstance_to_dict(self.inf110_secondSem_a2,
                                              SimplifiedAssignment.Meta.resultfields.aslist(self.allExtras))]

        self.assertEquals(search_res.count(), len(expected_res))
        for s in search_res:
            self.assertTrue(s in expected_res)

        # search with query
        search_res = SimplifiedAssignment.search(self.admin1, query='a1')
        expected_res = [modelinstance_to_dict(self.inf101_firstSem_a1, SimplifiedAssignment.Meta.resultfields.aslist()),
                        modelinstance_to_dict(self.inf101_secondSem_a1,SimplifiedAssignment.Meta.resultfields.aslist()),
                        modelinstance_to_dict(self.inf110_firstSem_a1, SimplifiedAssignment.Meta.resultfields.aslist()),
                        modelinstance_to_dict(self.inf110_secondSem_a1, SimplifiedAssignment.Meta.resultfields.aslist())]

        self.assertEquals(search_res.count(), len(expected_res))
        for s in search_res:
            self.assertTrue(s in expected_res)

        # with query and extra fields, only subject containing '11' is 'inf110'.
        search_res = SimplifiedAssignment.search(self.admin1, query='11', result_fieldgroups=self.allExtras)
        expected_res = [modelinstance_to_dict(self.inf110_secondSem_a1,
                                              SimplifiedAssignment.Meta.resultfields.aslist(self.allExtras)),
                        modelinstance_to_dict(self.inf110_secondSem_a2,
                                              SimplifiedAssignment.Meta.resultfields.aslist(self.allExtras)),
                        modelinstance_to_dict(self.inf110_firstSem_a1,
                                              SimplifiedAssignment.Meta.resultfields.aslist(self.allExtras)),
                        modelinstance_to_dict(self.inf110_firstSem_a2,
                                              SimplifiedAssignment.Meta.resultfields.aslist(self.allExtras))]

        self.assertEquals(search_res.count(), len(expected_res)) 
        for s in search_res:
            self.assertTrue(s in expected_res)

    def test_search_security(self):
        self.add_to_path('uni;inf110.firstSem.a2.g1:candidate(testPerson)')

        search_res = SimplifiedAssignment.search(self.testPerson)
        self.assertEquals(search_res.count(), 0)

        self.add_to_path('uni;inf110.firstSem.a2:admin(testPerson)')
        search_res = SimplifiedAssignment.search(self.testPerson)
        expected_res = [modelinstance_to_dict(self.inf110_firstSem_a2,
            SimplifiedAssignment.Meta.resultfields.aslist())]

        self.assertEquals(search_res.count(), len(expected_res))
        for s in search_res:
            self.assertTrue(s in expected_res)

    def test_search_filters(self):
        qrywrap = SimplifiedAssignment.search(self.admin1,
                                              result_fieldgroups=['period'])
        self.assertEquals(len(qrywrap), 8)
        qrywrap = SimplifiedAssignment.search(self.admin1,
                                              result_fieldgroups=['period'],
                                              parentnode__short_name='firstSem')
        self.assertEquals(len(qrywrap), 4)

    def test_create(self):
        kw = dict(
                long_name = 'Test',
                parentnode = self.inf110_firstSem_a2.parentnode,
                publishing_time = self.inf110_firstSem_a2.publishing_time)

        self.create_res = SimplifiedAssignment.create(self.admin1, short_name='test1', **kw)
        self.assertEquals(self.create_res.short_name, 'test1')
        self.assertEquals(self.create_res.long_name, 'Test')
        self.assertEquals(self.create_res.parentnode,
                self.inf110_firstSem_a2.parentnode)
        self.assertEquals(self.create_res.publishing_time,
                self.inf110_firstSem_a2.publishing_time)

    def test_create_security(self):
        kw = dict(
                long_name = 'Test',
                parentnode = self.inf110_firstSem_a2.parentnode,
                publishing_time = self.inf110_firstSem_a2.publishing_time)

        #test that a student cannot create an assignment
        self.add_to_path('uni;inf110.firstSem.a2.g1:candidate(inf110Student)')
        with self.assertRaises(PermissionDenied):
            SimplifiedAssignment.create(self.inf110Student, short_name='test1', **kw)

        #test that an administrator cannot create assignment for the wrong course
        self.add_to_path('uni;inf101:admin(inf101Admin)')
        with self.assertRaises(PermissionDenied):
            SimplifiedAssignment.create(self.inf101Admin, short_name='test1', **kw)

        #test that a course-administrator can create assignments for his/her course..
        self.add_to_path('uni;inf110:admin(inf110Admin)')
        SimplifiedAssignment.create(self.inf110Admin, short_name='test1', **kw)

    def test_update(self):
        self.assertEquals(self.inf110_firstSem_a2.short_name, 'a2')

        kw = dict(short_name = 'testa2',
                    long_name = 'Test',
                    parentnode = self.inf110_firstSem_a2.parentnode)

        update_res = SimplifiedAssignment.update(self.admin1, 
                            idorkw = self.inf110_firstSem_a2.id, 
                            **kw)

        self.assertEquals(update_res.short_name, 'testa2')
        self.assertEquals(self.inf110_firstSem_a2.short_name, 'a2')

        update_res = SimplifiedAssignment.update(self.admin1,
                                                 idorkw=self.inf110_firstSem_a2.id,
                                                 short_name = 'test110')
        self.refresh_var(self.inf110_firstSem_a2)
        self.assertEquals(self.inf110_firstSem_a2.short_name, 'test110')

    def test_update_security(self):
        kw = dict(
                long_name = 'TestAssignment',
                short_name = 'ta')

        #test that a student cannot change an assignment
        self.add_to_path('uni;inf110.firstSem.a2.g1:candidate(inf110Student)')
        with self.assertRaises(PermissionDenied):
            SimplifiedAssignment.update(self.inf110Student, idorkw=self.inf110_firstSem_a2.id, **kw)

        #test that an administrator cannot change assignment for the wrong course
        self.add_to_path('uni;inf101:admin(inf101Admin)')
        with self.assertRaises(PermissionDenied):
            SimplifiedAssignment.update(self.inf101Admin, idorkw=self.inf110_firstSem_a2.id, **kw)

        #test that a course-administrator can change assignments for his/her course..
        self.add_to_path('uni;inf110:admin(inf110Admin)')
        SimplifiedAssignment.update(self.inf110Admin, idorkw=self.inf110_firstSem_a2.id, **kw)

    def test_delete_asnodeadmin(self):
        self.add_to_path('uni;inf110.firstSem.a1:admin(testadmin)')
        SimplifiedAssignment.delete(self.testadmin, self.inf110_firstSem_a1.id)

        with self.assertRaises(PermissionDenied):
            SimplifiedAssignment.delete(self.testadmin, self.inf110_firstSem_a1.id)

    def test_delete_asnodeadmin_by_short_name(self):
        self.add_to_path('uni;inf110.firstSem.a1:admin(testadmin)')
        SimplifiedAssignment.delete(self.testadmin, dict(short_name = 'a1',
            parentnode__short_name = 'firstSem',
            parentnode__parentnode__short_name = 'inf110'))

        with self.assertRaises(PermissionDenied):
            SimplifiedAssignment.delete(self.testadmin, self.inf110_firstSem_a1.id)

    def test_delete_assuperadmin(self):
        SimplifiedAssignment.delete(self.admin1, self.inf110_firstSem_a1.id)

        with self.assertRaises(PermissionDenied):
            SimplifiedAssignment.delete(self.admin1, self.inf110_firstSem_a1.id)

    def test_delete_noperm(self):
        self.add_to_path('uni;inf110.firstSem.a1.g1:candidate(testPerson)')

        with self.assertRaises(PermissionDenied):
            SimplifiedAssignment.delete(self.testPerson, self.inf110_firstSem_a1.id)


class TestSimplifiedAdminAssignmentGroup(SimplifiedAdminTestBase):

    allExtras = SimplifiedAssignmentGroup.Meta.resultfields.additional_aslist()
    baseFields = SimplifiedAssignmentGroup.Meta.resultfields.aslist()
    allFields = SimplifiedAssignmentGroup.Meta.resultfields.aslist(allExtras)

    def setUp(self):
        super(TestSimplifiedAdminAssignmentGroup, self).setUp()

    def test_search(self):
        # search with no query and no extra fields

        search_res = SimplifiedAssignmentGroup.search(self.admin1)
        expected_res = [modelinstance_to_dict(self.inf101_firstSem_a1_g1, self.baseFields),
                        modelinstance_to_dict(self.inf101_firstSem_a2_g1, self.baseFields),
                        modelinstance_to_dict(self.inf110_secondSem_a1_g1, self.baseFields),
                        modelinstance_to_dict(self.inf110_secondSem_a2_g1, self.baseFields),
                        modelinstance_to_dict(self.inf101_secondSem_a1_g2, self.baseFields),
                        modelinstance_to_dict(self.inf101_secondSem_a2_g2, self.baseFields),
                        ]

        # assert that all search results are as expected
        self.assertEquals(search_res.count(), len(expected_res))
        for s in search_res:
            self.assertTrue(s in expected_res)

        # search with no query and with extra fields
        search_res = SimplifiedAssignmentGroup.search(self.admin1, result_fieldgroups=self.allExtras)
        expected_res = [modelinstance_to_dict(self.inf101_firstSem_a1_g1, self.allFields),
                        modelinstance_to_dict(self.inf101_firstSem_a2_g1, self.allFields),
                        modelinstance_to_dict(self.inf110_secondSem_a1_g1, self.allFields),
                        modelinstance_to_dict(self.inf110_secondSem_a2_g1, self.allFields),
                        modelinstance_to_dict(self.inf101_secondSem_a1_g2, self.allFields),
                        modelinstance_to_dict(self.inf101_secondSem_a2_g2, self.allFields),
                        ]

        self.assertEquals(search_res.count(), len(expected_res))
        for s in search_res:
            self.assertTrue(s in expected_res)

        # search with query
        search_res = SimplifiedAssignmentGroup.search(self.admin1, query='secondStud')
        expected_res = [modelinstance_to_dict(self.inf101_secondSem_a1_g2, self.baseFields),
                        modelinstance_to_dict(self.inf101_secondSem_a2_g2, self.baseFields)]

        self.assertEquals(search_res.count(), len(expected_res))
        for s in search_res:
            self.assertTrue(s in expected_res)

        # with query and extra fields
        search_res = SimplifiedAssignmentGroup.search(self.admin1, query='inf101', result_fieldgroups=self.allExtras)
        expected_res = [modelinstance_to_dict(self.inf101_firstSem_a1_g1, self.allFields),
                        modelinstance_to_dict(self.inf101_firstSem_a2_g1, self.allFields),
                        modelinstance_to_dict(self.inf101_secondSem_a1_g2, self.allFields),
                        modelinstance_to_dict(self.inf101_secondSem_a2_g2, self.allFields)]

        self.assertEquals(search_res.count(), len(expected_res))
        for s in search_res:
            self.assertTrue(s in expected_res)

    def test_read(self):

        # do a read with no extra fields
        read_res = SimplifiedAssignmentGroup.read(self.admin1, self.inf101_firstSem_a1_g1.id)
        expected_res = modelinstance_to_dict(self.inf101_firstSem_a1_g1,
                                             SimplifiedAssignmentGroup.Meta.resultfields.aslist())
        self.assertEquals(read_res, expected_res)

        # do a read with all extras
        read_res = SimplifiedAssignmentGroup.read(self.admin1, self.inf101_firstSem_a1_g1.id, result_fieldgroups=self.allExtras)
        expected_res = modelinstance_to_dict(self.inf101_firstSem_a1_g1,
                                             SimplifiedAssignmentGroup.Meta.resultfields.aslist(self.allExtras))

        self.assertEquals(read_res, expected_res)

    def test_read_security(self):

        # We know secondStud hasn't signed up for firstSem.inf101.
        with self.assertRaises(PermissionDenied):
            SimplifiedAssignmentGroup.read(self.secondStud, self.inf101_firstSem_a1_g1.id)


class TestSimplifiedAdminstratorStaticFeedback(SimplifiedAdminTestBase):
    
    allExtras = SimplifiedStaticFeedback.Meta.resultfields.additional_aslist()
    
    def setUp(self):
        super(TestSimplifiedAdminstratorStaticFeedback, self).setUp()
        # we need to add some deliveries here! Use the admin of uni as
        # an examiner
        # add deliveries and feedbacks to every group that was
        # created. Default values are good enough
        for var in dir(self):
            # find any variable that ends with '_gN' where N is a
            # number
            if re.search('_g\d$', var):
                group = getattr(self, var)
                group.examiners.add(self.exam1)
                self.add_delivery(group)
                self.add_feedback(group)
    
    def test_search(self):
        # search with no query and no extra fields
        search_res = SimplifiedStaticFeedback.search(self.admin1)
        expected_res = [modelinstance_to_dict(self.inf101_firstSem_a1_g1_feedbacks[0],
                                              SimplifiedStaticFeedback.Meta.resultfields.aslist()),
                        modelinstance_to_dict(self.inf101_firstSem_a2_g1_feedbacks[0],
                                              SimplifiedStaticFeedback.Meta.resultfields.aslist()),
                        modelinstance_to_dict(self.inf110_secondSem_a1_g1_feedbacks[0],
                                              SimplifiedStaticFeedback.Meta.resultfields.aslist()),
                        modelinstance_to_dict(self.inf110_secondSem_a2_g1_feedbacks[0],
                                              SimplifiedStaticFeedback.Meta.resultfields.aslist()),
                        modelinstance_to_dict(self.inf101_secondSem_a1_g2_feedbacks[0],
                                              SimplifiedStaticFeedback.Meta.resultfields.aslist()),
                        modelinstance_to_dict(self.inf101_secondSem_a2_g2_feedbacks[0],
                                              SimplifiedStaticFeedback.Meta.resultfields.aslist())]

        # assert that all search results are as expected
        self.assertEquals(search_res.count(), len(expected_res))
        for s in search_res:
            self.assertTrue(s in expected_res)

        # search with no query and with extra fields
        search_res = SimplifiedStaticFeedback.search(self.admin1, result_fieldgroups=self.allExtras)
        expected_res = [modelinstance_to_dict(self.inf101_firstSem_a1_g1_feedbacks[0],
                                              SimplifiedStaticFeedback.Meta.resultfields.aslist(self.allExtras)),
                        modelinstance_to_dict(self.inf101_firstSem_a2_g1_feedbacks[0],
                                              SimplifiedStaticFeedback.Meta.resultfields.aslist(self.allExtras)),
                        modelinstance_to_dict(self.inf110_secondSem_a1_g1_feedbacks[0],
                                              SimplifiedStaticFeedback.Meta.resultfields.aslist(self.allExtras)),
                        modelinstance_to_dict(self.inf110_secondSem_a2_g1_feedbacks[0],
                                              SimplifiedStaticFeedback.Meta.resultfields.aslist(self.allExtras)),
                        modelinstance_to_dict(self.inf101_secondSem_a1_g2_feedbacks[0],
                                              SimplifiedStaticFeedback.Meta.resultfields.aslist(self.allExtras)),
                        modelinstance_to_dict(self.inf101_secondSem_a2_g2_feedbacks[0],
                                              SimplifiedStaticFeedback.Meta.resultfields.aslist(self.allExtras))]

        self.assertEquals(search_res.count(), len(expected_res))
        for s in search_res:
            self.assertTrue(s in expected_res)

        # search with query
        search_res = SimplifiedStaticFeedback.search(self.admin1, query='a1')
        expected_res = [modelinstance_to_dict(self.inf101_firstSem_a1_g1_feedbacks[0],
                                              SimplifiedStaticFeedback.Meta.resultfields.aslist()),
                        modelinstance_to_dict(self.inf101_secondSem_a1_g2_feedbacks[0],
                                              SimplifiedStaticFeedback.Meta.resultfields.aslist()),
                        modelinstance_to_dict(self.inf110_secondSem_a1_g1_feedbacks[0],
                                              SimplifiedStaticFeedback.Meta.resultfields.aslist())]

        self.assertEquals(search_res.count(), len(expected_res))
        for s in search_res:
            self.assertTrue(s in expected_res)

        # with query and extra fields
        search_res = SimplifiedStaticFeedback.search(self.admin1, query='inf110', result_fieldgroups=self.allExtras)
        expected_res = [modelinstance_to_dict(self.inf110_secondSem_a1_g1_feedbacks[0],
                                              SimplifiedStaticFeedback.Meta.resultfields.aslist(self.allExtras)),
                        modelinstance_to_dict(self.inf110_secondSem_a2_g1_feedbacks[0],
                                              SimplifiedStaticFeedback.Meta.resultfields.aslist(self.allExtras))]

        self.assertEquals(search_res.count(), len(expected_res))
        for s in search_res:
            self.assertTrue(s in expected_res)

    def test_read(self):

        # do a read with no extra fields
        read_res = SimplifiedStaticFeedback.read(self.admin1, self.inf101_firstSem_a1_g1_deliveries[0].id)
        expected_res = modelinstance_to_dict(self.inf101_firstSem_a1_g1_feedbacks[0],
                                             SimplifiedStaticFeedback.Meta.resultfields.aslist())
        self.assertEquals(read_res, expected_res)

        # do a read with all extras
        read_res = SimplifiedStaticFeedback.read(self.admin1, self.inf101_firstSem_a1_g1_feedbacks[0].id,
                                           result_fieldgroups=self.allExtras)
        expected_res = modelinstance_to_dict(self.inf101_firstSem_a1_g1_feedbacks[0],
                                             SimplifiedStaticFeedback.Meta.resultfields.aslist(self.allExtras))
        self.assertEquals(read_res, expected_res)

    def test_read_security(self):

        # test with someone who's not an admin
        with self.assertRaises(PermissionDenied):
            SimplifiedStaticFeedback.read(self.firstStud, self.inf101_firstSem_a1_g1_feedbacks[0].id)

        # test with someone who's not an admin
        with self.assertRaises(PermissionDenied):
            SimplifiedStaticFeedback.read(self.exam1, self.inf101_firstSem_a1_g1_feedbacks[0].id)


class TestSimplifiedAdminDeadline(SimplifiedAdminTestBase):

    allExtras = SimplifiedDeadline.Meta.resultfields.additional_aslist()
    baseFields = SimplifiedDeadline.Meta.resultfields.aslist()
    allFields = SimplifiedDeadline.Meta.resultfields.aslist(allExtras)

    def setUp(self):
        super(TestSimplifiedAdminDeadline, self).setUp()

    def test_search(self):
        # search with no query and no extra fields
        # should only have the deafault deadlines created when the
        # assignment group was created
        search_res = SimplifiedDeadline.search(self.admin1)
        expected_res = [modelinstance_to_dict(self.inf101_firstSem_a1_g1.deadlines.all()[0], self.baseFields),
                        modelinstance_to_dict(self.inf101_firstSem_a2_g1.deadlines.all()[0], self.baseFields),
                        modelinstance_to_dict(self.inf110_secondSem_a1_g1.deadlines.all()[0], self.baseFields),
                        modelinstance_to_dict(self.inf110_secondSem_a2_g1.deadlines.all()[0], self.baseFields),
                        modelinstance_to_dict(self.inf101_secondSem_a1_g2.deadlines.all()[0], self.baseFields),
                        modelinstance_to_dict(self.inf101_secondSem_a2_g2.deadlines.all()[0], self.baseFields),
                        ]

        # assert that all search results are as expected
        self.assertEquals(search_res.count(), len(expected_res))
        for s in search_res:
            self.assertTrue(s in expected_res)

        # search with no query and with extra fields
        search_res = SimplifiedDeadline.search(self.admin1, result_fieldgroups=self.allExtras)
        expected_res = [modelinstance_to_dict(self.inf101_firstSem_a1_g1.deadlines.all()[0], self.allFields),
                        modelinstance_to_dict(self.inf101_firstSem_a2_g1.deadlines.all()[0], self.allFields),
                        modelinstance_to_dict(self.inf110_secondSem_a1_g1.deadlines.all()[0], self.allFields),
                        modelinstance_to_dict(self.inf110_secondSem_a2_g1.deadlines.all()[0], self.allFields),
                        modelinstance_to_dict(self.inf101_secondSem_a1_g2.deadlines.all()[0], self.allFields),
                        modelinstance_to_dict(self.inf101_secondSem_a2_g2.deadlines.all()[0], self.allFields),
                        ]

        self.assertEquals(search_res.count(), len(expected_res))
        for s in search_res:
            self.assertTrue(s in expected_res)

        # search with query
        search_res = SimplifiedDeadline.search(self.admin1, query='secondStud')
        expected_res = [modelinstance_to_dict(self.inf101_secondSem_a1_g2.deadlines.all()[0], self.baseFields),
                        modelinstance_to_dict(self.inf101_secondSem_a2_g2.deadlines.all()[0], self.baseFields)]

        self.assertEquals(search_res.count(), len(expected_res))
        for s in search_res:
            self.assertTrue(s in expected_res)

        # with query and extra fields
        search_res = SimplifiedDeadline.search(self.admin1, query='inf101', result_fieldgroups=self.allExtras)
        expected_res = [modelinstance_to_dict(self.inf101_firstSem_a1_g1.deadlines.all()[0], self.allFields),
                        modelinstance_to_dict(self.inf101_firstSem_a2_g1.deadlines.all()[0], self.allFields),
                        modelinstance_to_dict(self.inf101_secondSem_a1_g2.deadlines.all()[0], self.allFields),
                        modelinstance_to_dict(self.inf101_secondSem_a2_g2.deadlines.all()[0], self.allFields)]

        self.assertEquals(search_res.count(), len(expected_res))
        for s in search_res:
            self.assertTrue(s in expected_res)

        # add some new deadlines, to simulate groups getting a second
        # chance
        self.add_to_path('uni;inf101.secondSem.a1.g2.deadline:ends(10):text(This is your last shot!)')
<<<<<<< HEAD
=======

        search_res = SimplifiedDeadline.search(self.admin1, result_fieldgroups=self.allExtras)
        expected_res = [modelinstance_to_dict(self.inf101_firstSem_a1_g1.deadlines.all()[0], self.allFields),
                        modelinstance_to_dict(self.inf101_firstSem_a2_g1.deadlines.all()[0], self.allFields),
                        modelinstance_to_dict(self.inf110_secondSem_a1_g1.deadlines.all()[0], self.allFields),
                        modelinstance_to_dict(self.inf110_secondSem_a2_g1.deadlines.all()[0], self.allFields),
                        # this group now has 2 deadlines. make sure to include the old one here
                        modelinstance_to_dict(self.inf101_secondSem_a1_g2.deadlines.order_by('deadline')[0], self.allFields),
                        # and the new one here
                        modelinstance_to_dict(self.inf101_secondSem_a1_g2_deadlines[0], self.allFields),
                        modelinstance_to_dict(self.inf101_secondSem_a2_g2.deadlines.all()[0], self.allFields),
                        ]

        print self.inf101_secondSem_a1_g2.deadlines.all()

        self.assertEquals(search_res.count(), len(expected_res))
        for s in search_res:
            self.assertTrue(s in expected_res)
>>>>>>> 9a3302d0

    def test_read(self):

        # do a read with no extra fields
        read_res = SimplifiedDeadline.read(self.admin1, self.inf101_firstSem_a1_g1.deadlines.all()[0].id)
        expected_res = modelinstance_to_dict(self.inf101_firstSem_a1_g1.deadlines.all()[0],
                                             SimplifiedDeadline.Meta.resultfields.aslist())
        self.assertEquals(read_res, expected_res)

        # do a read with all extras
        read_res = SimplifiedDeadline.read(self.admin1, self.inf101_firstSem_a1_g1.id.deadlines.all()[0], result_fieldgroups=self.allExtras)
        expected_res = modelinstance_to_dict(self.inf101_firstSem_a1_g1.deadlines.all()[0],
                                             SimplifiedDeadline.Meta.resultfields.aslist(self.allExtras))
        self.assertEquals(read_res, expected_res)

    def test_read_security(self):

        # We know secondStud hasn't signed up for firstSem.inf101.
        with self.assertRaises(PermissionDenied):
            SimplifiedDeadline.read(self.secondStud, self.inf101_firstSem_a1_g1.id)<|MERGE_RESOLUTION|>--- conflicted
+++ resolved
@@ -968,8 +968,6 @@
         # add some new deadlines, to simulate groups getting a second
         # chance
         self.add_to_path('uni;inf101.secondSem.a1.g2.deadline:ends(10):text(This is your last shot!)')
-<<<<<<< HEAD
-=======
 
         search_res = SimplifiedDeadline.search(self.admin1, result_fieldgroups=self.allExtras)
         expected_res = [modelinstance_to_dict(self.inf101_firstSem_a1_g1.deadlines.all()[0], self.allFields),
@@ -988,7 +986,6 @@
         self.assertEquals(search_res.count(), len(expected_res))
         for s in search_res:
             self.assertTrue(s in expected_res)
->>>>>>> 9a3302d0
 
     def test_read(self):
 
