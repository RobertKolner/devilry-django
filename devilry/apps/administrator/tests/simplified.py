from datetime import timedelta
import re

from django.test import TestCase


from ....simplified import PermissionDenied, FilterValidationError
from ....simplified.utils import modelinstance_to_dict
from ...core import models, testhelper
from ..simplified import SimplifiedNode, SimplifiedSubject, SimplifiedPeriod, SimplifiedAssignment, SimplifiedAssignmentGroup, SimplifiedDeadline, SimplifiedStaticFeedback, SimplifiedFileMeta


testhelper.TestHelper.set_memory_deliverystore()



class SimplifiedAdminTestBase(TestCase, testhelper.TestHelper):

    def setUp(self):
        # create a base structure
        self.add(nodes='uni:admin(admin1)',
                 subjects=['inf101', 'inf110'],
                 periods=['firstsem', 'secondsem:admin(admin2)'],
                 assignments=['a1', 'a2'])

        # add firstStud to the first and secondsem assignments
        self.add_to_path('uni;inf101.firstsem.a1.g1:candidate(firstStud):examiner(exam1,exam3)')
        self.add_to_path('uni;inf101.firstsem.a2.g1:candidate(firstStud):examiner(exam1)')
        self.add_to_path('uni;inf110.secondsem.a1.g1:candidate(firstStud):examiner(exam2)')
        self.add_to_path('uni;inf110.secondsem.a2.g1:candidate(firstStud):examiner(exam2)')

        # secondStud began secondsem
        self.add_to_path('uni;inf101.secondsem.a1.g2:candidate(secondStud):examiner(exam1)')
        self.add_to_path('uni;inf101.secondsem.a2.g2:candidate(secondStud):examiner(exam1)')
        
###########################################################################
# commented out the old tests for administrator because the old testdata no
# longer exists. Need to rewrite these to match data from the new
# testdatagenerator
###########################################################################


#class TestSimplifiedAdministratorSimplifiedNode(TestCase, testhelper.Testhelper):
    #fixtures = ["simplified/data.json"]

    #def setUp(self):
        #self.grandma = User.objects.get(username='grandma') # superuser
        #self.clarabelle = User.objects.get(username="clarabelle")
        #self.univ = models.Node.objects.get(short_name='univ')
        #self.duckburgh = models.Node.objects.get(short_name='duckburgh')
        #self.univ.admins.add(self.clarabelle)
        #self.duckburgh.admins.add(self.clarabelle)

        #self.daisy = User.objects.get(username="daisy")
        #self.assertEquals(0,
                #models.Node.where_is_admin_or_superadmin(self.daisy).count())

        #self.invalidid = 100000
        #self.assertRaises(models.Node.DoesNotExist, models.Node.objects.get,
                #id=self.invalidid)



    #def test_create(self):
        #kw = dict(long_name='Test',
                #parentnode_id=self.univ.id)
        #node = SimplifiedNode.create(self.clarabelle, short_name='test1', **kw)
        #self.assertEquals(node.short_name, 'test1')
        #self.assertEquals(node.long_name, 'Test')
        #self.assertEquals(node.parentnode, self.univ)

    #def test_create_sequrity(self):
        #kw = dict(long_name='Test',
                #parentnode_id=self.univ.id)
        #node = SimplifiedNode.create(self.grandma, short_name='test2', **kw) # superuser allowed
        #with self.assertRaises(PermissionDenied):
            #node = SimplifiedNode.create(self.daisy, short_name='test3', **kw)

    #def test_create_validation(self):
        #with self.assertRaises(models.Node.DoesNotExist):
            #SimplifiedNode.create(self.clarabelle,
                    #short_name='test',
                    #long_name='Test',
                    #parentnode_id=self.invalidid)
        #with self.assertRaisesRegexp(ValidationError,
                #"long_name.*short_name"):
            #SimplifiedNode.update(
                    #self.clarabelle, self.duckburgh.id,
                    #short_name=None, long_name=None)

    #def test_insecure_read_model(self):
        #node = SimplifiedNode.insecure_read_model(self.clarabelle, idorkw=self.univ.id)
        #node = SimplifiedNode.insecure_read_model(self.grandma, self.univ.id) # superuser allowed
        #node = SimplifiedNode.insecure_read_model(self.grandma, dict(short_name=self.univ.short_name))
        #self.assertEquals(node.short_name, 'univ')
        #node = SimplifiedNode.insecure_read_model(self.grandma, idorkw=self.univ.id)
        #self.assertEquals(node.short_name, 'univ')

    #def test_insecure_read_model_security(self):
        #with self.assertRaises(PermissionDenied):
            #node = SimplifiedNode.insecure_read_model(self.daisy, self.univ.id)

    #def test_update(self):
        #self.assertEquals(self.duckburgh.short_name, 'duckburgh')
        #self.assertEquals(self.duckburgh.long_name, 'Duckburgh')
        #self.assertEquals(self.duckburgh.parentnode, None)

        #kw = dict(idorkw=self.duckburgh.id,
                    #short_name='test',
                    #long_name='Test',
                    #parentnode_id=self.univ.id)
        #node = SimplifiedNode.update(self.clarabelle, **kw)
        #self.assertEquals(node.short_name, 'test')
        #self.assertEquals(node.long_name, 'Test')
        #self.assertEquals(node.parentnode, self.univ)

    #def test_update_security(self):
        #kw = dict(idorkw=self.duckburgh.id,
                    #short_name='test',
                    #long_name='Test',
                    #parentnode_id=self.univ.id)
        
        #with self.assertRaises(PermissionDenied):
            #node = SimplifiedNode.update(self.daisy, **kw)

        #node = SimplifiedNode.update(self.grandma, **kw) # superuser allowed
        #node = SimplifiedNode.update(self.grandma,
                #dict(short_name='test'),
                #long_name = 'My Duckburgh Test')
        #self.assertEquals(node.long_name, 'My Duckburgh Test')
        
    #def test_update_validation(self):
        #with self.assertRaises(models.Node.DoesNotExist):
            #SimplifiedNode.update(self.clarabelle,
                    #idorkw=self.duckburgh.id,
                    #short_name='test',
                    #long_name='Test',
                    #parentnode_id=self.invalidid)
        #with self.assertRaises(models.Node.DoesNotExist):
            #SimplifiedNode.update(self.clarabelle,
                    #idorkw=self.invalidid,
                    #short_name='test2',
                    #long_name='Test 2',
                    #parentnode_id=None)
        #with self.assertRaisesRegexp(ValidationError,
                #"long_name.*short_name"):
            #SimplifiedNode.update(
                    #self.clarabelle, self.duckburgh.id,
                    #short_name=None, long_name=None)


    #def test_delete_asnodeadmin(self):
        #SimplifiedNode.delete(self.clarabelle, idorkw=self.univ.id)
        #with self.assertRaises(models.Node.DoesNotExist):
            #node = models.Node.objects.get(id=self.univ.id)

    #def test_delete_asnodeadmin_by_short_name(self):
        #SimplifiedNode.delete(self.clarabelle, dict(short_name='univ'))
        #with self.assertRaises(models.Node.DoesNotExist):
            #SimplifiedNode.delete(self.clarabelle, dict(short_name='univ'))

    #def test_delete_assuperadmin(self):
        #SimplifiedNode.delete(self.grandma, idorkw=self.univ.id)
        #with self.assertRaises(models.Node.DoesNotExist):
            #node = models.Node.objects.get(id=self.univ.id)
    #def test_delete_noperm(self):
        #with self.assertRaises(PermissionDenied):
            #SimplifiedNode.delete(self.daisy, idorkw=self.univ.id)


    #def test_search(self):
        #clarabelle = User.objects.get(username="clarabelle")
        #nodes = models.Node.objects.all().order_by("short_name")
        #qrywrap = SimplifiedNode.search(self.clarabelle)
        #self.assertEquals(len(qrywrap), len(nodes))
        #self.assertEquals(qrywrap[0]['short_name'], nodes[0].short_name)

        ## query
        #qrywrap = SimplifiedNode.search(self.clarabelle, query="burgh")
        #self.assertEquals(len(qrywrap), 1)
        #qrywrap = SimplifiedNode.search(self.clarabelle, query="univ")
        #self.assertEquals(len(qrywrap), 1)
        #qrywrap = SimplifiedNode.search(self.clarabelle)
        #self.assertEquals(len(qrywrap), 2)
        #qrywrap = SimplifiedNode.search(self.grandma)
        #self.assertEquals(len(qrywrap), len(nodes))

        #self.univ.parentnode = self.duckburgh
        #self.univ.save()
        #qrywrap = SimplifiedNode.search(self.grandma,
                #parentnode_id=self.duckburgh.id)
        #self.assertEquals(len(qrywrap), 1)
        #self.assertEquals(qrywrap[0]['short_name'], 'univ')

    #def test_search_security(self):
        #qrywrap = SimplifiedNode.search(self.daisy)
        #self.assertEquals(len(qrywrap), 0)

        #self.duckburgh.admins.add(self.daisy)
        #qrywrap = SimplifiedNode.search(self.daisy)
        #self.assertEquals(len(qrywrap), 1)


#class TestSimplifiedAdministratorSimplifiedSubject(TestCase, testhelper.Testhelper):
    #fixtures = ["simplified/data.json"]

    #def setUp(self):
        #self.grandma = User.objects.get(username='grandma') # superuser
        #self.duck1100 = models.Subject.objects.get(short_name='duck1100')
        #self.clarabelle = User.objects.get(username="clarabelle")
        #self.univ = models.Node.objects.get(short_name='univ')
        #self.duckburgh = models.Node.objects.get(short_name='duckburgh')
        #self.univ.admins.add(self.clarabelle)
        #self.duckburgh.admins.add(self.clarabelle)
        #self.daisy = User.objects.get(username="daisy")
        #self.assertEquals(0,
                #models.Node.where_is_admin_or_superadmin(self.daisy).count())

    #def test_insecure_read_model(self):
        #subject = SimplifiedSubject.insecure_read_model(self.clarabelle, idorkw=self.duck1100.id)
        #subject = SimplifiedSubject.insecure_read_model(self.clarabelle, self.duck1100.id)
        #self.assertEquals(subject.short_name, 'duck1100')
        #subject = SimplifiedSubject.insecure_read_model(self.clarabelle,
                #dict(short_name=self.duck1100.short_name))
        #self.assertEquals(subject.short_name, 'duck1100')

    #def test_insecure_read_model_security(self):
        #subject = SimplifiedSubject.insecure_read_model(self.grandma, self.duck1100.id) # superuser allowed
        #with self.assertRaises(PermissionDenied):
            #node = SimplifiedSubject.insecure_read_model(self.daisy, self.duck1100.id)

    #def test_read(self):
        #subject = SimplifiedSubject.read(self.grandma, self.duck1100.id)
        #self.assertEquals(subject, dict(
                #short_name = 'duck1100',
                #long_name = self.duck1100.long_name,
                #id = self.duck1100.id))

    #def test_search(self):
        #subjects = models.Subject.where_is_admin_or_superadmin(self.grandma).order_by("short_name")
        #qrywrap = SimplifiedSubject.search(self.grandma)
        #self.assertEquals(len(qrywrap), len(subjects))
        #self.assertEquals(qrywrap[0]['short_name'], subjects[0].short_name)

        ## query
        #qrywrap = SimplifiedSubject.search(self.grandma, query="duck1")
        #self.assertEquals(len(qrywrap), 2)
        #qrywrap = SimplifiedSubject.search(self.grandma, query="duck")
        #self.assertEquals(len(qrywrap), len(subjects))
        #qrywrap = SimplifiedSubject.search(self.grandma, query="1100")
        #self.assertEquals(len(qrywrap), 1)

    #def test_search_security(self):
        #qrywrap = SimplifiedSubject.search(self.daisy, query="1100")
        #self.assertEquals(len(qrywrap), 0)
        #self.duck1100.admins.add(self.daisy)
        #qrywrap = SimplifiedSubject.search(self.daisy, query="1100")
        #self.assertEquals(len(qrywrap), 1)


    #def test_create(self):
        #kw = dict(long_name='Test',
                #parentnode_id=self.univ.id)
        #subject = SimplifiedSubject.create(self.clarabelle, short_name='test1', **kw)
        #self.assertEquals(subject.short_name, 'test1')
        #self.assertEquals(subject.long_name, 'Test')
        #self.assertEquals(subject.parentnode, self.univ)

    #def test_create_security(self):
        #kw = dict(long_name='Test',
                #parentnode_id=self.univ.id)
        #subject = SimplifiedSubject.create(self.grandma, short_name='test2', **kw) # superuser allowed
        #with self.assertRaises(PermissionDenied):
            #subject = SimplifiedSubject.create(self.daisy, short_name='test3', **kw)

    #def test_update(self):
        #self.assertEquals(self.duck1100.short_name, 'duck1100')

        #kw = dict(id=self.duck1100.id,
                    #short_name='test',
                    #long_name='Test',
                    #parentnode_id=self.univ.id)
        #subject = SimplifiedSubject.update(self.clarabelle, idorkw=self.duck1100.id, **kw)
        #self.assertEquals(subject.short_name, 'test')
        #self.assertEquals(subject.long_name, 'Test')
        #self.assertEquals(subject.parentnode, self.univ)
        
    #def test_update_security(self):
        #kw = dict(id=self.duck1100.id,
                    #short_name='test',
                    #long_name='Test',
                    #parentnode_id=self.univ.id)
        #with self.assertRaises(PermissionDenied):
            #subject = SimplifiedSubject.update(self.daisy, idorkw=self.duck1100.id, **kw)
    
    #def test_delete_asnodeadmin(self):
        #SimplifiedSubject.delete(self.clarabelle, idorkw=self.duck1100.id)
        #with self.assertRaises(models.Subject.DoesNotExist):
            #subject = models.Subject.objects.get(id=self.duck1100.id)

    #def test_delete_asnodeadmin_by_short_name(self):
        #SimplifiedSubject.delete(self.clarabelle, dict(short_name='duck1100'))
        #with self.assertRaises(models.Subject.DoesNotExist):
            #SimplifiedSubject.delete(self.clarabelle, dict(short_name='duck1100'))

    #def test_delete_assuperadmin(self):
        #SimplifiedSubject.delete(self.grandma, idorkw=self.duck1100.id)
        #with self.assertRaises(models.Subject.DoesNotExist):
            #subject = models.Subject.objects.get(id=self.duck1100.id)

    #def test_delete_noperm(self):
        #with self.assertRaises(PermissionDenied):
            #SimplifiedSubject.delete(self.daisy, idorkw=self.duck1100.id)


#class TestSimplifiedAdministratorSimplifiedPeriod(TestCase, testhelper.Testhelper):
    #fixtures = ["simplified/data.json"]

    #def setUp(self):
        #self.grandma = User.objects.get(username='grandma') # superuser
        #self.duck1100_h01_core = models.Period.objects.get(parentnode__short_name='duck1100', 
                #short_name='spring01')
        #self.clarabelle = User.objects.get(username="clarabelle")
        #self.univ = models.Node.objects.get(short_name='univ')
        #self.duckburgh = models.Node.objects.get(short_name='duckburgh')
        #self.univ.admins.add(self.clarabelle)
        #self.duckburgh.admins.add(self.clarabelle)
        #self.daisy = User.objects.get(username="daisy")
        #self.assertEquals(0,
                #models.Node.where_is_admin_or_superadmin(self.daisy).count())

    #def test_read(self):
        #period = SimplifiedPeriod.read(self.clarabelle, self.duck1100_h01_core.id)
        #self.assertEquals(period, dict(
                #short_name = self.duck1100_h01_core.short_name,
                #long_name = self.duck1100_h01_core.long_name,
                #id = self.duck1100_h01_core.id,
                #parentnode__id = self.duck1100_h01_core.parentnode.id,
                #start_time = self.duck1100_h01_core.start_time,
                #end_time = self.duck1100_h01_core.end_time))

    #def test_read_security(self):
        #period = SimplifiedPeriod.read(self.grandma, self.duck1100_h01_core.id)
        #with self.assertRaises(PermissionDenied):
            #period = SimplifiedPeriod.read(self.daisy, self.duck1100_h01_core.id)

    #def test_insecure_read_model(self):
        #period = SimplifiedPeriod.insecure_read_model(self.clarabelle,
                #idorkw=self.duck1100_h01_core.id)
        #self.assertEquals(period.short_name, 'spring01')
        #period = SimplifiedPeriod.insecure_read_model(self.clarabelle,
                #dict(short_name=self.duck1100_h01_core.short_name,
                    #parentnode__short_name = 'duck1100'))
        #self.assertEquals(period.short_name, 'spring01')

    #def test_insecure_read_model_security(self):
        #period = SimplifiedPeriod.insecure_read_model(self.grandma, 
                #self.duck1100_h01_core.id) # superuser allowed
        #with self.assertRaises(PermissionDenied):
            #period = SimplifiedPeriod.insecure_read_model(self.daisy,
                    #self.duck1100_h01_core.id)


    #def test_create(self):
        #kw = dict(
                #long_name = 'Test',
                #parentnode = self.duck1100_h01_core.parentnode,
                #start_time = self.duck1100_h01_core.start_time,
                #end_time = self.duck1100_h01_core.end_time)
        #period = SimplifiedPeriod.create(self.clarabelle, short_name='test1', **kw)
        #self.assertEquals(period.short_name, 'test1')
        #self.assertEquals(period.long_name, 'Test')
        #self.assertEquals(period.start_time,
                #self.duck1100_h01_core.start_time)
        #self.assertEquals(period.end_time, 
                #self.duck1100_h01_core.end_time)
        #self.assertEquals(period.parentnode,
                #self.duck1100_h01_core.parentnode)
        
    #def test_create_security(self):
        #kw = dict(
                #long_name = 'Test',
                #parentnode = self.duck1100_h01_core.parentnode,
                #start_time = self.duck1100_h01_core.start_time,
                #end_time = self.duck1100_h01_core.end_time)

        #period = SimplifiedPeriod.create(self.grandma, short_name='test2', **kw) #superuser allowed
        #with self.assertRaises(PermissionDenied):
            #period = SimplifiedPeriod.create(self.daisy, short_name='test3', **kw)

    #def test_update(self):
        #self.assertEquals(self.duck1100_h01_core.short_name, 'spring01')
        
        #kw = dict(
                #short_name = 'test1',
                #long_name = 'Test',
                #parentnode = self.duck1100_h01_core.parentnode,
                #start_time = self.duck1100_h01_core.start_time,
                #end_time = self.duck1100_h01_core.end_time)
        #period = SimplifiedPeriod.update(self.clarabelle,
                #idorkw=self.duck1100_h01_core.id, **kw)
        #self.assertEquals(period.short_name, 'test1')
        #self.assertEquals(period.long_name, 'Test')
    
    #def test_update_security(self):
        #kw = dict(
                #short_name = 'test1',
                #long_name = 'Test',
                #parentnode = self.duck1100_h01_core.parentnode,
                #start_time = self.duck1100_h01_core.start_time,
                #end_time = self.duck1100_h01_core.end_time)
        #with self.assertRaises(PermissionDenied):
            #period = SimplifiedPeriod.update(self.daisy,
                    #idorkw=self.duck1100_h01_core.id, **kw)
        #period = SimplifiedPeriod.update(self.grandma,
                #idorkw=self.duck1100_h01_core.id, **kw) #superuser

    #def test_delete_asnodeadmin(self):
        #SimplifiedPeriod.delete(self.clarabelle, idorkw=self.duck1100_h01_core.id)
        #with self.assertRaises(models.Period.DoesNotExist):
            #period = models.Period.objects.get(id=self.duck1100_h01_core.id)

    #def test_delete_asnodeadmin_by_short_name(self):
        #SimplifiedPeriod.delete(self.clarabelle, dict(short_name='spring01',
            #parentnode__short_name='duck1100'))
        #with self.assertRaises(models.Period.DoesNotExist):
            #period = models.Period.objects.get(id=self.duck1100_h01_core.id)

    #def test_delete_assuperadmin(self):
        #SimplifiedPeriod.delete(self.grandma, idorkw=self.duck1100_h01_core.id)
        #with self.assertRaises(models.Period.DoesNotExist):
            #period = models.Period.objects.get(id=self.duck1100_h01_core.id)

    #def test_delete_noperm(self):
        #with self.assertRaises(PermissionDenied):
            #SimplifiedPeriod.delete(self.daisy, idorkw=self.duck1100_h01_core.id)

    #def test_search(self):
        #periods = models.Period.where_is_admin_or_superadmin(self.grandma).order_by("short_name")
        #qrywrap = SimplifiedPeriod.search(self.grandma)
        #self.assertEquals(len(qrywrap), len(periods))
        #self.assertEquals(qrywrap[0]['short_name'], periods[0].short_name)

        #qrywrap = SimplifiedPeriod.search(self.grandma, query="spring0")
        #self.assertEquals(len(qrywrap), 1)
        #qrywrap = SimplifiedPeriod.search(self.grandma, query="fall")
        #self.assertEquals(len(qrywrap), 2)
        #qrywrap = SimplifiedPeriod.search(self.grandma, query="01")
        #self.assertEquals(len(qrywrap), len(periods))
        #qrywrap = SimplifiedPeriod.search(self.grandma, query="1100")
        #self.assertEquals(len(qrywrap), 1)

    #def test_search_security(self):
        #qrywrap = SimplifiedPeriod.search(self.daisy, query="spring01")
        #self.assertEquals(len(qrywrap), 0)
        #self.duck1100_h01_core.admins.add(self.daisy)
        #qrywrap = SimplifiedPeriod.search(self.daisy, query="spring01")
        #self.assertEquals(len(qrywrap), 1)

class TestSimplifiedNode(SimplifiedAdminTestBase):
    def setUp(self):
        self.add(nodes='uni:admin(admin1).mat.inf')
        self.add(nodes='uni.fys')


    def test_search_filters(self):
        qrywrap = SimplifiedNode.search(self.admin1)
        self.assertEquals(len(qrywrap), 4)
        qrywrap = SimplifiedNode.search(self.admin1,
                                        filters=[dict(field='parentnode__short_name', comp='exact', value='uni')])
        self.assertEquals(len(qrywrap), 2)
        qrywrap = SimplifiedNode.search(self.admin1,
                                        filters=[dict(field='parentnode__parentnode__short_name', comp='exact', value='uni')])
        self.assertEquals(len(qrywrap), 1)

        with self.assertRaises(FilterValidationError):
            SimplifiedNode.search(self.admin1,
<<<<<<< HEAD
                                  filters=[dict(field='parentnode__somethinginvalid__short_name', comp='exact', value='uni')])
=======
                                  filters=[dict(field='parentnode__INVALID__short_name', comp='exact', value='uni')])
        with self.assertRaises(FilterValidationError):
            SimplifiedNode.search(self.admin1,
                                  filters=[dict(field='INVALIDparentnode__short_name', comp='exact', value='uni')])
        with self.assertRaises(FilterValidationError):
            SimplifiedNode.search(self.admin1,
                                  filters=[dict(field='parentnode__short_nameINVALID', comp='exact', value='uni')])
>>>>>>> ee2e620d


class TestSimplifiedAssignment(SimplifiedAdminTestBase):

    def setUp(self):
        super(TestSimplifiedAssignment, self).setUp()

    def test_read_base(self):
        # do a read with no extra fields
        read_res = SimplifiedAssignment.read(self.admin1, self.inf101_firstsem_a1.id)
        expected_res = modelinstance_to_dict(self.inf101_firstsem_a1,
                                             SimplifiedAssignment._meta.resultfields.aslist())
        self.assertEquals(read_res, expected_res)


    def test_read_period(self):
        # do a read with all extras
        read_res = SimplifiedAssignment.read(self.admin1,
                self.inf101_firstsem_a1.id, result_fieldgroups='period')
        expected_res = modelinstance_to_dict(self.inf101_firstsem_a1,
                                             SimplifiedAssignment._meta.resultfields.aslist('period'))
        self.assertEquals(read_res, expected_res)

    def test_read_period_subject(self):
        read_res = SimplifiedAssignment.read(self.admin1,
                self.inf101_firstsem_a1.id, result_fieldgroups=['period',
                    'subject'])
        expected_res = modelinstance_to_dict(self.inf101_firstsem_a1,
                                             SimplifiedAssignment._meta.resultfields.aslist(['period',
                                                 'subject']))
        self.assertEquals(read_res, expected_res)

    def test_read_period_subject_pointfields(self):
        read_res = SimplifiedAssignment.read(self.admin1,
                self.inf101_firstsem_a1.id, result_fieldgroups=['period',
                    'subject', 'pointfields'])
        expected_res = modelinstance_to_dict(self.inf101_firstsem_a1,
                                             SimplifiedAssignment._meta.resultfields.aslist(['period',
                                                 'subject', 'pointfields']))
        self.assertEquals(read_res, expected_res)

    def test_read_security(self):
        self.add_to_path('uni;inf110.firstsem.a2.g1:candidate(testPerson)')

        with self.assertRaises(PermissionDenied):
            SimplifiedAssignment.read(self.testPerson,
                    self.inf110_firstsem_a2.id)

        self.add_to_path('uni;inf110.firstsem.a2:admin(testPerson)')
        SimplifiedAssignment.read(self.testPerson, self.inf110_firstsem_a2.id)


    def test_insecure_read_model(self):
        read_res = SimplifiedAssignment.insecure_read_model(self.admin1, self.inf101_firstsem_a1.id)
        expected_res = self.inf101_firstsem_a1

        self.assertEquals(read_res, expected_res)

    def test_insecure_read_model_security(self):
        self.add_to_path('uni;inf110.firstsem.a2.g1:candidate(testPerson)')

        with self.assertRaises(PermissionDenied):
            SimplifiedAssignment.insecure_read_model(self.testPerson,
                    self.inf110_firstsem_a2.id)

        self.add_to_path('uni;inf110.firstsem.a2:admin(testPerson)')
        SimplifiedAssignment.insecure_read_model(self.testPerson, self.inf110_firstsem_a2.id)

    def test_search(self):
        self.allExtras = SimplifiedAssignment._meta.resultfields.additional_aslist()
        # search with no query and no extra fields
        search_res = SimplifiedAssignment.search(self.admin1)
        expected_res = [modelinstance_to_dict(self.inf101_firstsem_a1, SimplifiedAssignment._meta.resultfields.aslist()),
                        modelinstance_to_dict(self.inf101_firstsem_a2, SimplifiedAssignment._meta.resultfields.aslist()),
                        modelinstance_to_dict(self.inf101_secondsem_a1, SimplifiedAssignment._meta.resultfields.aslist()),
                        modelinstance_to_dict(self.inf101_secondsem_a2, SimplifiedAssignment._meta.resultfields.aslist()),
                        modelinstance_to_dict(self.inf110_firstsem_a1, SimplifiedAssignment._meta.resultfields.aslist()),
                        modelinstance_to_dict(self.inf110_firstsem_a2, SimplifiedAssignment._meta.resultfields.aslist()),
                        modelinstance_to_dict(self.inf110_secondsem_a1, SimplifiedAssignment._meta.resultfields.aslist()),
                        modelinstance_to_dict(self.inf110_secondsem_a2, SimplifiedAssignment._meta.resultfields.aslist())]

        # assert that all search results are as expected
        self.assertEquals(search_res.count(), len(expected_res))
        for s in search_res:
            self.assertTrue(s in expected_res)

        # search with no querys, but all extra fields
        search_res = SimplifiedAssignment.search(self.admin1, result_fieldgroups=self.allExtras)
        expected_res = [modelinstance_to_dict(self.inf101_firstsem_a1,
                                              SimplifiedAssignment._meta.resultfields.aslist(self.allExtras)),
                        modelinstance_to_dict(self.inf101_firstsem_a2,
                                              SimplifiedAssignment._meta.resultfields.aslist(self.allExtras)),
                        modelinstance_to_dict(self.inf101_secondsem_a1,
                                              SimplifiedAssignment._meta.resultfields.aslist(self.allExtras)),
                        modelinstance_to_dict(self.inf101_secondsem_a2,
                                              SimplifiedAssignment._meta.resultfields.aslist(self.allExtras)),
                        modelinstance_to_dict(self.inf110_firstsem_a1,
                                              SimplifiedAssignment._meta.resultfields.aslist(self.allExtras)),
                        modelinstance_to_dict(self.inf110_firstsem_a2,
                                              SimplifiedAssignment._meta.resultfields.aslist(self.allExtras)),
                        modelinstance_to_dict(self.inf110_secondsem_a1,
                                              SimplifiedAssignment._meta.resultfields.aslist(self.allExtras)),
                        modelinstance_to_dict(self.inf110_secondsem_a2,
                                              SimplifiedAssignment._meta.resultfields.aslist(self.allExtras))]

        self.assertEquals(search_res.count(), len(expected_res))
        for s in search_res:
            self.assertTrue(s in expected_res)

        # search with query
        search_res = SimplifiedAssignment.search(self.admin1, query='a1')
        expected_res = [modelinstance_to_dict(self.inf101_firstsem_a1, SimplifiedAssignment._meta.resultfields.aslist()),
                        modelinstance_to_dict(self.inf101_secondsem_a1,SimplifiedAssignment._meta.resultfields.aslist()),
                        modelinstance_to_dict(self.inf110_firstsem_a1, SimplifiedAssignment._meta.resultfields.aslist()),
                        modelinstance_to_dict(self.inf110_secondsem_a1, SimplifiedAssignment._meta.resultfields.aslist())]

        self.assertEquals(search_res.count(), len(expected_res))
        for s in search_res:
            self.assertTrue(s in expected_res)

        # with query and extra fields, only subject containing '11' is 'inf110'.
        search_res = SimplifiedAssignment.search(self.admin1, query='11', result_fieldgroups=self.allExtras)
        expected_res = [modelinstance_to_dict(self.inf110_secondsem_a1,
                                              SimplifiedAssignment._meta.resultfields.aslist(self.allExtras)),
                        modelinstance_to_dict(self.inf110_secondsem_a2,
                                              SimplifiedAssignment._meta.resultfields.aslist(self.allExtras)),
                        modelinstance_to_dict(self.inf110_firstsem_a1,
                                              SimplifiedAssignment._meta.resultfields.aslist(self.allExtras)),
                        modelinstance_to_dict(self.inf110_firstsem_a2,
                                              SimplifiedAssignment._meta.resultfields.aslist(self.allExtras))]

        self.assertEquals(search_res.count(), len(expected_res)) 
        for s in search_res:
            self.assertTrue(s in expected_res)

    def test_search_security(self):
        self.add_to_path('uni;inf110.firstsem.a2.g1:candidate(testPerson)')

        search_res = SimplifiedAssignment.search(self.testPerson)
        self.assertEquals(search_res.count(), 0)

        self.add_to_path('uni;inf110.firstsem.a2:admin(testPerson)')
        search_res = SimplifiedAssignment.search(self.testPerson)
        expected_res = [modelinstance_to_dict(self.inf110_firstsem_a2,
            SimplifiedAssignment._meta.resultfields.aslist())]

        self.assertEquals(search_res.count(), len(expected_res))
        for s in search_res:
            self.assertTrue(s in expected_res)

    def test_search_filters(self):
        qrywrap = SimplifiedAssignment.search(self.admin1)
        self.assertEquals(len(qrywrap), 8)
        qrywrap = SimplifiedAssignment.search(self.admin1,
                                              #result_fieldgroups=['subject'], # has no effect on filters but nice for debugging
                                              filters=[dict(field='parentnode__short_name', comp='exact', value='firstsem')])
        self.assertEquals(len(qrywrap), 4)
        qrywrap = SimplifiedAssignment.search(self.admin1,
                                              #result_fieldgroups=['subject'], # has no effect on filters but nice for debugging
                                              filters=[dict(field='parentnode__short_name', comp='exact', value='firstsem'),
                                                       dict(field='parentnode__parentnode__short_name', comp='endswith', value='101')])
        self.assertEquals(len(qrywrap), 2)

    def test_create(self):
        kw = dict(
                long_name = 'Test',
                parentnode = self.inf110_firstsem_a2.parentnode,
                publishing_time = self.inf110_firstsem_a2.publishing_time)

        newpk = SimplifiedAssignment.create(self.admin1, short_name='test1', **kw)
        create_res = models.Assignment.objects.get(pk=newpk)
        self.assertEquals(create_res.short_name, 'test1')
        self.assertEquals(create_res.long_name, 'Test')
        self.assertEquals(create_res.parentnode,
                self.inf110_firstsem_a2.parentnode)
        self.assertEquals(create_res.publishing_time,
                self.inf110_firstsem_a2.publishing_time)

    def test_create_security(self):
        kw = dict(
                long_name = 'Test',
                parentnode = self.inf110_firstsem_a2.parentnode,
                publishing_time = self.inf110_firstsem_a2.publishing_time)

        #test that a student cannot create an assignment
        self.add_to_path('uni;inf110.firstsem.a2.g1:candidate(inf110Student)')
        with self.assertRaises(PermissionDenied):
            SimplifiedAssignment.create(self.inf110Student, short_name='test1', **kw)

        #test that an administrator cannot create assignment for the wrong course
        self.add_to_path('uni;inf101:admin(inf101Admin)')
        with self.assertRaises(PermissionDenied):
            SimplifiedAssignment.create(self.inf101Admin, short_name='test1', **kw)

        #test that a course-administrator can create assignments for his/her course..
        self.add_to_path('uni;inf110:admin(inf110Admin)')
        SimplifiedAssignment.create(self.inf110Admin, short_name='test1', **kw)

    def test_update(self):
        self.assertEquals(self.inf110_firstsem_a2.short_name, 'a2')

        kw = dict(short_name = 'testa2',
                    long_name = 'Test',
                    parentnode = self.inf110_firstsem_a2.parentnode)

        pk = SimplifiedAssignment.update(self.admin1,
                            idorkw = self.inf110_firstsem_a2.id,
                            **kw)
        update_res = models.Assignment.objects.get(pk=pk)

        self.assertEquals(update_res.short_name, 'testa2')
        self.assertEquals(self.inf110_firstsem_a2.short_name, 'a2')

        update_res = SimplifiedAssignment.update(self.admin1,
                                                 idorkw=self.inf110_firstsem_a2.id,
                                                 short_name = 'test110')
        self.refresh_var(self.inf110_firstsem_a2)
        self.assertEquals(self.inf110_firstsem_a2.short_name, 'test110')

    def test_update_security(self):
        kw = dict(
                long_name = 'TestAssignment',
                short_name = 'ta')

        #test that a student cannot change an assignment
        self.add_to_path('uni;inf110.firstsem.a2.g1:candidate(inf110Student)')
        with self.assertRaises(PermissionDenied):
            SimplifiedAssignment.update(self.inf110Student, idorkw=self.inf110_firstsem_a2.id, **kw)

        #test that an administrator cannot change assignment for the wrong course
        self.add_to_path('uni;inf101:admin(inf101Admin)')
        with self.assertRaises(PermissionDenied):
            SimplifiedAssignment.update(self.inf101Admin, idorkw=self.inf110_firstsem_a2.id, **kw)

        #test that a course-administrator can change assignments for his/her course..
        self.add_to_path('uni;inf110:admin(inf110Admin)')
        SimplifiedAssignment.update(self.inf110Admin, idorkw=self.inf110_firstsem_a2.id, **kw)

    def test_delete_asnodeadmin(self):
        self.add_to_path('uni;inf110.firstsem.a1:admin(testadmin)')
        SimplifiedAssignment.delete(self.testadmin, self.inf110_firstsem_a1.id)

        with self.assertRaises(PermissionDenied):
            SimplifiedAssignment.delete(self.testadmin, self.inf110_firstsem_a1.id)

    def test_delete_asnodeadmin_by_short_name(self):
        self.add_to_path('uni;inf110.firstsem.a1:admin(testadmin)')
        SimplifiedAssignment.delete(self.testadmin, dict(short_name = 'a1',
            parentnode__short_name = 'firstsem',
            parentnode__parentnode__short_name = 'inf110'))

        with self.assertRaises(PermissionDenied):
            SimplifiedAssignment.delete(self.testadmin, self.inf110_firstsem_a1.id)

    def test_delete_assuperadmin(self):
        SimplifiedAssignment.delete(self.admin1, self.inf110_firstsem_a1.id)

        with self.assertRaises(PermissionDenied):
            SimplifiedAssignment.delete(self.admin1, self.inf110_firstsem_a1.id)

    def test_delete_noperm(self):
        self.add_to_path('uni;inf110.firstsem.a1.g1:candidate(testPerson)')

        with self.assertRaises(PermissionDenied):
            SimplifiedAssignment.delete(self.testPerson, self.inf110_firstsem_a1.id)


class TestSimplifiedAdminAssignmentGroup(SimplifiedAdminTestBase):

    allExtras = SimplifiedAssignmentGroup._meta.resultfields.additional_aslist()
    baseFields = SimplifiedAssignmentGroup._meta.resultfields.aslist()
    allFields = SimplifiedAssignmentGroup._meta.resultfields.aslist(allExtras)

    def setUp(self):
        super(TestSimplifiedAdminAssignmentGroup, self).setUp()

    def test_search(self):
        # search with no query and no extra fields

        search_res = SimplifiedAssignmentGroup.search(self.admin1)
        expected_res = [modelinstance_to_dict(self.inf101_firstsem_a1_g1, self.baseFields),
                        modelinstance_to_dict(self.inf101_firstsem_a2_g1, self.baseFields),
                        modelinstance_to_dict(self.inf110_secondsem_a1_g1, self.baseFields),
                        modelinstance_to_dict(self.inf110_secondsem_a2_g1, self.baseFields),
                        modelinstance_to_dict(self.inf101_secondsem_a1_g2, self.baseFields),
                        modelinstance_to_dict(self.inf101_secondsem_a2_g2, self.baseFields),
                        ]

        # assert that all search results are as expected
        self.assertEquals(search_res.count(), len(expected_res))
        for s in search_res:
            self.assertTrue(s in expected_res)

        # search with no query and with extra fields
        search_res = SimplifiedAssignmentGroup.search(self.admin1, result_fieldgroups=self.allExtras)
        expected_res = [modelinstance_to_dict(self.inf101_firstsem_a1_g1, self.allFields),
                        modelinstance_to_dict(self.inf101_firstsem_a2_g1, self.allFields),
                        modelinstance_to_dict(self.inf110_secondsem_a1_g1, self.allFields),
                        modelinstance_to_dict(self.inf110_secondsem_a2_g1, self.allFields),
                        modelinstance_to_dict(self.inf101_secondsem_a1_g2, self.allFields),
                        modelinstance_to_dict(self.inf101_secondsem_a2_g2, self.allFields),
                        ]

        self.assertEquals(search_res.count(), len(expected_res))
        for s in search_res:
            self.assertTrue(s in expected_res)

        # search with query
        search_res = SimplifiedAssignmentGroup.search(self.admin1, query='secondStud')
        expected_res = [modelinstance_to_dict(self.inf101_secondsem_a1_g2, self.baseFields),
                        modelinstance_to_dict(self.inf101_secondsem_a2_g2, self.baseFields)]

        self.assertEquals(search_res.count(), len(expected_res))
        for s in search_res:
            self.assertTrue(s in expected_res)

        # with query and extra fields
        search_res = SimplifiedAssignmentGroup.search(self.admin1, query='inf101', result_fieldgroups=self.allExtras)
        expected_res = [modelinstance_to_dict(self.inf101_firstsem_a1_g1, self.allFields),
                        modelinstance_to_dict(self.inf101_firstsem_a2_g1, self.allFields),
                        modelinstance_to_dict(self.inf101_secondsem_a1_g2, self.allFields),
                        modelinstance_to_dict(self.inf101_secondsem_a2_g2, self.allFields)]

        self.assertEquals(search_res.count(), len(expected_res))
        for s in search_res:
            self.assertTrue(s in expected_res)

    def test_read(self):

        # do a read with no extra fields
        read_res = SimplifiedAssignmentGroup.read(self.admin1, self.inf101_firstsem_a1_g1.id)
        expected_res = modelinstance_to_dict(self.inf101_firstsem_a1_g1,
                                             SimplifiedAssignmentGroup._meta.resultfields.aslist())
        self.assertEquals(read_res, expected_res)

        # do a read with all extras
        read_res = SimplifiedAssignmentGroup.read(self.admin1, self.inf101_firstsem_a1_g1.id, result_fieldgroups=self.allExtras)
        expected_res = modelinstance_to_dict(self.inf101_firstsem_a1_g1,
                                             SimplifiedAssignmentGroup._meta.resultfields.aslist(self.allExtras))

        self.assertEquals(read_res, expected_res)

    def test_read_security(self):

        # We know secondStud hasn't signed up for firstsem.inf101.
        with self.assertRaises(PermissionDenied):
            SimplifiedAssignmentGroup.read(self.secondStud, self.inf101_firstsem_a1_g1.id)


class TestSimplifiedAdminstratorStaticFeedback(SimplifiedAdminTestBase):
    
    allExtras = SimplifiedStaticFeedback._meta.resultfields.additional_aslist()
    
    def setUp(self):
        super(TestSimplifiedAdminstratorStaticFeedback, self).setUp()
        # we need to add some deliveries here! Use the admin of uni as
        # an examiner
        # add deliveries and feedbacks to every group that was
        # created. Default values are good enough
        for var in dir(self):
            # find any variable that ends with '_gN' where N is a
            # number
            if re.search('_g\d$', var):
                group = getattr(self, var)
                group.examiners.add(self.exam1)
                self.add_delivery(group)
                self.add_feedback(group)
    
    def test_search(self):
        # search with no query and no extra fields
        search_res = SimplifiedStaticFeedback.search(self.admin1)
        expected_res = [modelinstance_to_dict(self.inf101_firstsem_a1_g1_feedbacks[0],
                                              SimplifiedStaticFeedback._meta.resultfields.aslist()),
                        modelinstance_to_dict(self.inf101_firstsem_a2_g1_feedbacks[0],
                                              SimplifiedStaticFeedback._meta.resultfields.aslist()),
                        modelinstance_to_dict(self.inf110_secondsem_a1_g1_feedbacks[0],
                                              SimplifiedStaticFeedback._meta.resultfields.aslist()),
                        modelinstance_to_dict(self.inf110_secondsem_a2_g1_feedbacks[0],
                                              SimplifiedStaticFeedback._meta.resultfields.aslist()),
                        modelinstance_to_dict(self.inf101_secondsem_a1_g2_feedbacks[0],
                                              SimplifiedStaticFeedback._meta.resultfields.aslist()),
                        modelinstance_to_dict(self.inf101_secondsem_a2_g2_feedbacks[0],
                                              SimplifiedStaticFeedback._meta.resultfields.aslist())]

        # assert that all search results are as expected
        self.assertEquals(search_res.count(), len(expected_res))
        for s in search_res:
            self.assertTrue(s in expected_res)

        # search with no query and with extra fields
        search_res = SimplifiedStaticFeedback.search(self.admin1, result_fieldgroups=self.allExtras)
        expected_res = [modelinstance_to_dict(self.inf101_firstsem_a1_g1_feedbacks[0],
                                              SimplifiedStaticFeedback._meta.resultfields.aslist(self.allExtras)),
                        modelinstance_to_dict(self.inf101_firstsem_a2_g1_feedbacks[0],
                                              SimplifiedStaticFeedback._meta.resultfields.aslist(self.allExtras)),
                        modelinstance_to_dict(self.inf110_secondsem_a1_g1_feedbacks[0],
                                              SimplifiedStaticFeedback._meta.resultfields.aslist(self.allExtras)),
                        modelinstance_to_dict(self.inf110_secondsem_a2_g1_feedbacks[0],
                                              SimplifiedStaticFeedback._meta.resultfields.aslist(self.allExtras)),
                        modelinstance_to_dict(self.inf101_secondsem_a1_g2_feedbacks[0],
                                              SimplifiedStaticFeedback._meta.resultfields.aslist(self.allExtras)),
                        modelinstance_to_dict(self.inf101_secondsem_a2_g2_feedbacks[0],
                                              SimplifiedStaticFeedback._meta.resultfields.aslist(self.allExtras))]

        self.assertEquals(search_res.count(), len(expected_res))
        for s in search_res:
            self.assertTrue(s in expected_res)

        # search with query
        search_res = SimplifiedStaticFeedback.search(self.admin1, query='a1')
        expected_res = [modelinstance_to_dict(self.inf101_firstsem_a1_g1_feedbacks[0],
                                              SimplifiedStaticFeedback._meta.resultfields.aslist()),
                        modelinstance_to_dict(self.inf101_secondsem_a1_g2_feedbacks[0],
                                              SimplifiedStaticFeedback._meta.resultfields.aslist()),
                        modelinstance_to_dict(self.inf110_secondsem_a1_g1_feedbacks[0],
                                              SimplifiedStaticFeedback._meta.resultfields.aslist())]

        self.assertEquals(search_res.count(), len(expected_res))
        for s in search_res:
            self.assertTrue(s in expected_res)

        # with query and extra fields
        search_res = SimplifiedStaticFeedback.search(self.admin1, query='inf110', result_fieldgroups=self.allExtras)
        expected_res = [modelinstance_to_dict(self.inf110_secondsem_a1_g1_feedbacks[0],
                                              SimplifiedStaticFeedback._meta.resultfields.aslist(self.allExtras)),
                        modelinstance_to_dict(self.inf110_secondsem_a2_g1_feedbacks[0],
                                              SimplifiedStaticFeedback._meta.resultfields.aslist(self.allExtras))]

        self.assertEquals(search_res.count(), len(expected_res))
        for s in search_res:
            self.assertTrue(s in expected_res)

    def test_read(self):

        # do a read with no extra fields
        read_res = SimplifiedStaticFeedback.read(self.admin1, self.inf101_firstsem_a1_g1_deliveries[0].id)
        expected_res = modelinstance_to_dict(self.inf101_firstsem_a1_g1_feedbacks[0],
                                             SimplifiedStaticFeedback._meta.resultfields.aslist())
        self.assertEquals(read_res, expected_res)

        # do a read with all extras
        read_res = SimplifiedStaticFeedback.read(self.admin1, self.inf101_firstsem_a1_g1_feedbacks[0].id,
                                           result_fieldgroups=self.allExtras)
        expected_res = modelinstance_to_dict(self.inf101_firstsem_a1_g1_feedbacks[0],
                                             SimplifiedStaticFeedback._meta.resultfields.aslist(self.allExtras))
        self.assertEquals(read_res, expected_res)

    def test_read_security(self):

        # test with someone who's not an admin
        with self.assertRaises(PermissionDenied):
            SimplifiedStaticFeedback.read(self.firstStud, self.inf101_firstsem_a1_g1_feedbacks[0].id)

        # test with someone who's not an admin
        with self.assertRaises(PermissionDenied):
            SimplifiedStaticFeedback.read(self.exam1, self.inf101_firstsem_a1_g1_feedbacks[0].id)


class TestSimplifiedAdminDeadline(SimplifiedAdminTestBase):

    allExtras = SimplifiedDeadline._meta.resultfields.additional_aslist()
    baseFields = SimplifiedDeadline._meta.resultfields.aslist()
    allFields = SimplifiedDeadline._meta.resultfields.aslist(allExtras)

    def setUp(self):
        super(TestSimplifiedAdminDeadline, self).setUp()

    def test_search(self):
        # search with no query and no extra fields
        # should only have the deafault deadlines created when the
        # assignment group was created
        search_res = SimplifiedDeadline.search(self.admin1)
        expected_res = [modelinstance_to_dict(self.inf101_firstsem_a1_g1.deadlines.all()[0], self.baseFields),
                        modelinstance_to_dict(self.inf101_firstsem_a2_g1.deadlines.all()[0], self.baseFields),
                        modelinstance_to_dict(self.inf110_secondsem_a1_g1.deadlines.all()[0], self.baseFields),
                        modelinstance_to_dict(self.inf110_secondsem_a2_g1.deadlines.all()[0], self.baseFields),
                        modelinstance_to_dict(self.inf101_secondsem_a1_g2.deadlines.all()[0], self.baseFields),
                        modelinstance_to_dict(self.inf101_secondsem_a2_g2.deadlines.all()[0], self.baseFields),
                        ]

        # assert that all search results are as expected
        self.assertEquals(search_res.count(), len(expected_res))
        for s in search_res:
            self.assertTrue(s in expected_res)

        # search with no query and with extra fields
        search_res = SimplifiedDeadline.search(self.admin1, result_fieldgroups=self.allExtras)
        expected_res = [modelinstance_to_dict(self.inf101_firstsem_a1_g1.deadlines.all()[0], self.allFields),
                        modelinstance_to_dict(self.inf101_firstsem_a2_g1.deadlines.all()[0], self.allFields),
                        modelinstance_to_dict(self.inf110_secondsem_a1_g1.deadlines.all()[0], self.allFields),
                        modelinstance_to_dict(self.inf110_secondsem_a2_g1.deadlines.all()[0], self.allFields),
                        modelinstance_to_dict(self.inf101_secondsem_a1_g2.deadlines.all()[0], self.allFields),
                        modelinstance_to_dict(self.inf101_secondsem_a2_g2.deadlines.all()[0], self.allFields),
                        ]

        self.assertEquals(search_res.count(), len(expected_res))
        for s in search_res:
            self.assertTrue(s in expected_res)

        # search with query
        search_res = SimplifiedDeadline.search(self.admin1, query='secondStud')
        expected_res = [modelinstance_to_dict(self.inf101_secondsem_a1_g2.deadlines.all()[0], self.baseFields),
                        modelinstance_to_dict(self.inf101_secondsem_a2_g2.deadlines.all()[0], self.baseFields)]

        self.assertEquals(search_res.count(), len(expected_res))
        for s in search_res:
            self.assertTrue(s in expected_res)

        # with query and extra fields
        search_res = SimplifiedDeadline.search(self.admin1, query='inf101', result_fieldgroups=self.allExtras)
        expected_res = [modelinstance_to_dict(self.inf101_firstsem_a1_g1.deadlines.all()[0], self.allFields),
                        modelinstance_to_dict(self.inf101_firstsem_a2_g1.deadlines.all()[0], self.allFields),
                        modelinstance_to_dict(self.inf101_secondsem_a1_g2.deadlines.all()[0], self.allFields),
                        modelinstance_to_dict(self.inf101_secondsem_a2_g2.deadlines.all()[0], self.allFields)]

        self.assertEquals(search_res.count(), len(expected_res))
        for s in search_res:
            self.assertTrue(s in expected_res)

        # add some new deadlines, to simulate groups getting a second
        # chance
        self.add_to_path('uni;inf101.secondsem.a1.g2.deadline:ends(10):text(This is your last shot!)')

        search_res = SimplifiedDeadline.search(self.admin1, result_fieldgroups=self.allExtras)
        expected_res = [modelinstance_to_dict(self.inf101_firstsem_a1_g1.deadlines.all()[0], self.allFields),
                        modelinstance_to_dict(self.inf101_firstsem_a2_g1.deadlines.all()[0], self.allFields),
                        modelinstance_to_dict(self.inf110_secondsem_a1_g1.deadlines.all()[0], self.allFields),
                        modelinstance_to_dict(self.inf110_secondsem_a2_g1.deadlines.all()[0], self.allFields),
                        # this group now has 2 deadlines. make sure to include the old one here
                        modelinstance_to_dict(self.inf101_secondsem_a1_g2.deadlines.order_by('deadline')[0], self.allFields),
                        # and the new one here
                        modelinstance_to_dict(self.inf101_secondsem_a1_g2_deadlines[0], self.allFields),
                        modelinstance_to_dict(self.inf101_secondsem_a2_g2.deadlines.all()[0], self.allFields),
                        ]

        self.assertEquals(search_res.count(), len(expected_res))
        for s in search_res:
            self.assertTrue(s in expected_res)

    def test_read(self):

        # do a read with no extra fields
        read_res = SimplifiedDeadline.read(self.admin1, self.inf101_firstsem_a1_g1.deadlines.all()[0].id)
        expected_res = modelinstance_to_dict(self.inf101_firstsem_a1_g1.deadlines.all()[0],
                                             SimplifiedDeadline._meta.resultfields.aslist())
        self.assertEquals(read_res, expected_res)

        # do a read with all extras
        read_res = SimplifiedDeadline.read(self.admin1, self.inf101_firstsem_a1_g1.deadlines.all()[0].id, result_fieldgroups=self.allExtras)
        expected_res = modelinstance_to_dict(self.inf101_firstsem_a1_g1.deadlines.all()[0],
                                             SimplifiedDeadline._meta.resultfields.aslist(self.allExtras))
        self.assertEquals(read_res, expected_res)

    def test_read_security(self):
        with self.assertRaises(PermissionDenied):
            SimplifiedDeadline.read(self.secondStud, self.inf101_firstsem_a1_g1.deadlines.all()[0].id)

        # test that an admin in another subject cant read outside his
        # subjects
        self.add_to_path('uni;inf110:admin(inf110admin)')
        with self.assertRaises(PermissionDenied):
            SimplifiedDeadline.read(self.inf110admin, self.inf101_firstsem_a1_g1.deadlines.all()[0].id)

    def test_create(self):

        # create a deadline that runs out in 3 days
        kw = dict(
            assignment_group=self.inf101_firstsem_a1_g1,
            deadline=self.inf101_firstsem_a1_g1.deadlines.order_by('deadline')[0].deadline + timedelta(days=3),
            text='Last shot!')

        createdpk = SimplifiedDeadline.create(self.admin1, **kw)
        read_res = SimplifiedDeadline.read(self.admin1, createdpk, result_fieldgroups=self.allExtras)
        create_res = models.Deadline.objects.get(pk=createdpk)
        expected_res = modelinstance_to_dict(create_res, SimplifiedDeadline._meta.resultfields.aslist(self.allExtras))

        self.assertEquals(read_res, expected_res)

    def test_create_security(self):

        # create an invalid deadline, which runs out before the
        # publishing date
        invalid_deadline_dict = dict(
            assignment_group=self.inf101_firstsem_a1_g1,
            deadline=self.inf101_firstsem_a1_g1.deadlines.order_by('deadline')[0].deadline + timedelta(days=-10),
            text='this deadline is impossible')
        with self.assertRaises(Exception):  # TODO: Where is ValidationError declared?
            SimplifiedDeadline.create(self.admin1, **invalid_deadline_dict)

        # Now try a valid deadline, but with a student
        valid = dict(
            assignment_group=self.inf101_firstsem_a1_g1,
            deadline=self.inf101_firstsem_a1_g1.deadlines.order_by('deadline')[0].deadline + timedelta(days=3),
            text='Last shot!')
        with self.assertRaises(PermissionDenied):
            SimplifiedDeadline.create(self.firstStud, **valid)

        # and another admin that isnt an admin for this course
        self.add_to_path('uni;inf110:admin(inf110admin)')

        with self.assertRaises(PermissionDenied):
            SimplifiedDeadline.create(self.inf110admin, **valid)

        # see that the new admin can create a deadline where he is admin
        SimplifiedDeadline.create(self.inf110admin,
                                  assignment_group=self.inf110_secondsem_a1_g1,
                                  deadline=self.inf110_secondsem_a1_g1.deadlines.order_by('deadline')[0].deadline + timedelta(days=3),
                                  text='Last shot!')


class TestSimplifiedAdminFileMeta(SimplifiedAdminTestBase):

    allExtras = SimplifiedFileMeta._meta.resultfields.additional_aslist()
    baseFields = SimplifiedFileMeta._meta.resultfields.aslist()
    allFields = SimplifiedFileMeta._meta.resultfields.aslist(allExtras)

    def setUp(self):
        super(TestSimplifiedAdminFileMeta, self).setUp()

        for var in dir(self):
            # find any variable that ends with '_gN' where N is a
            # number
            if re.search('_g\d$', var):
                group = getattr(self, var)
                group.examiners.add(self.exam1)
                files = {'good.py': ['print ', 'awesome']}
                self.add_delivery(group, files)

    def test_search(self):
        # search with no query and no extra fields
        # should only have the deafault deadlines created when the
        # assignment group was created
        search_res = SimplifiedFileMeta.search(self.admin1)
        expected_res = [modelinstance_to_dict(self.inf101_firstsem_a1_g1_deliveries[0].filemetas.all()[0], self.baseFields),
                        modelinstance_to_dict(self.inf101_firstsem_a2_g1_deliveries[0].filemetas.all()[0], self.baseFields),
                        modelinstance_to_dict(self.inf110_secondsem_a1_g1_deliveries[0].filemetas.all()[0], self.baseFields),
                        modelinstance_to_dict(self.inf110_secondsem_a2_g1_deliveries[0].filemetas.all()[0], self.baseFields),
                        modelinstance_to_dict(self.inf101_secondsem_a1_g2_deliveries[0].filemetas.all()[0], self.baseFields),
                        modelinstance_to_dict(self.inf101_secondsem_a2_g2_deliveries[0].filemetas.all()[0], self.baseFields),
                        ]

        # assert that all search results are as expected
        self.assertEquals(search_res.count(), len(expected_res))
        for s in search_res:
            self.assertTrue(s in expected_res)

        # search with no query and with extra fields
        search_res = SimplifiedFileMeta.search(self.admin1, result_fieldgroups=self.allExtras)
        expected_res = [modelinstance_to_dict(self.inf101_firstsem_a1_g1_deliveries[0].filemetas.all()[0], self.allFields),
                        modelinstance_to_dict(self.inf101_firstsem_a2_g1_deliveries[0].filemetas.all()[0], self.allFields),
                        modelinstance_to_dict(self.inf110_secondsem_a1_g1_deliveries[0].filemetas.all()[0], self.allFields),
                        modelinstance_to_dict(self.inf110_secondsem_a2_g1_deliveries[0].filemetas.all()[0], self.allFields),
                        modelinstance_to_dict(self.inf101_secondsem_a1_g2_deliveries[0].filemetas.all()[0], self.allFields),
                        modelinstance_to_dict(self.inf101_secondsem_a2_g2_deliveries[0].filemetas.all()[0], self.allFields),
                        ]

        self.assertEquals(search_res.count(), len(expected_res))
        for s in search_res:
            self.assertTrue(s in expected_res)

        # search with query
        search_res = SimplifiedFileMeta.search(self.admin1, query='secondStud')
        expected_res = [modelinstance_to_dict(self.inf101_secondsem_a1_g2_deliveries[0].filemetas.all()[0], self.baseFields),
                        modelinstance_to_dict(self.inf101_secondsem_a2_g2_deliveries[0].filemetas.all()[0], self.baseFields)]

        self.assertEquals(search_res.count(), len(expected_res))
        for s in search_res:
            self.assertTrue(s in expected_res)

        # with query and extra fields
        search_res = SimplifiedFileMeta.search(self.admin1, query='inf101', result_fieldgroups=self.allExtras)
        expected_res = [modelinstance_to_dict(self.inf101_firstsem_a1_g1_deliveries[0].filemetas.all()[0], self.allFields),
                        modelinstance_to_dict(self.inf101_firstsem_a2_g1_deliveries[0].filemetas.all()[0], self.allFields),
                        modelinstance_to_dict(self.inf101_secondsem_a1_g2_deliveries[0].filemetas.all()[0], self.allFields),
                        modelinstance_to_dict(self.inf101_secondsem_a2_g2_deliveries[0].filemetas.all()[0], self.allFields)]

        self.assertEquals(search_res.count(), len(expected_res))
        for s in search_res:
            self.assertTrue(s in expected_res)

    def test_read(self):

        # do a read with no extra fields
        read_res = SimplifiedFileMeta.read(self.admin1, self.inf101_firstsem_a1_g1_deliveries[0].filemetas.all()[0].id)
        expected_res = modelinstance_to_dict(self.inf101_firstsem_a1_g1_deliveries[0].filemetas.all()[0],
                                             SimplifiedFileMeta._meta.resultfields.aslist())
        self.assertEquals(read_res, expected_res)

        # do a read with all extras
        read_res = SimplifiedFileMeta.read(self.admin1, self.inf101_firstsem_a1_g1.deadlines.all()[0].id,
                                           result_fieldgroups=self.allExtras)
        expected_res = modelinstance_to_dict(self.inf101_firstsem_a1_g1_deliveries[0].filemetas.all()[0],
                                             SimplifiedFileMeta._meta.resultfields.aslist(self.allExtras))
        self.assertEquals(read_res, expected_res)<|MERGE_RESOLUTION|>--- conflicted
+++ resolved
@@ -475,9 +475,6 @@
 
         with self.assertRaises(FilterValidationError):
             SimplifiedNode.search(self.admin1,
-<<<<<<< HEAD
-                                  filters=[dict(field='parentnode__somethinginvalid__short_name', comp='exact', value='uni')])
-=======
                                   filters=[dict(field='parentnode__INVALID__short_name', comp='exact', value='uni')])
         with self.assertRaises(FilterValidationError):
             SimplifiedNode.search(self.admin1,
@@ -485,7 +482,6 @@
         with self.assertRaises(FilterValidationError):
             SimplifiedNode.search(self.admin1,
                                   filters=[dict(field='parentnode__short_nameINVALID', comp='exact', value='uni')])
->>>>>>> ee2e620d
 
 
 class TestSimplifiedAssignment(SimplifiedAdminTestBase):
