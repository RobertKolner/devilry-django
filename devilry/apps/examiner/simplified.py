--- conflicted
+++ resolved
@@ -38,17 +38,10 @@
     class Meta:
         model = models.Assignment
         resultfields = FieldSpec('id', 'short_name', 'long_name', 'parentnode__id',
-<<<<<<< HEAD
-                                 period     = ['parentnode__short_name', 'parentnode__long_name',
-                                           'parentnode__parentnode__id'],
-                                 subject    = ['parentnode__parentnode__short_name',
-                                            'parentnode__parentnode__long_name'])
-=======
                                  period=['parentnode__short_name', 'parentnode__long_name',
                                          'parentnode__parentnode__id'],
                                  subject=['parentnode__parentnode__short_name',
                                           'parentnode__parentnode__long_name'])
->>>>>>> 57c2763c
         searchfields = FieldSpec('short_name', 'long_name',
                                  'parentnode__short_name',
                                  'parentnode__parentnode__short_name')
@@ -72,31 +65,11 @@
 class SimplifiedAssignmentGroup(PublishedWhereIsExaminerMixin):
     class Meta:
         model = models.AssignmentGroup
-<<<<<<< HEAD
-        resultfields = FieldSpec('id', 'name',
-                                assignment  = ['parentnode__short_name',
-                                            'parentnode__long_name',
-                                            'parentnode__id',],
-                                period      = ['parentnode__parentnode__short_name',
-                                            'parentnode__parentnode__long_name',
-                                            'parentnode__parentnode__id'],
-                                subject     = ['parentnode__parentnode__parentnode__long_name',
-                                            'parentnode__parentnode__parentnode__short_name',
-                                            'parentnode__parentnode__parentnode__id'])        
-        searchfields = FieldSpec('name', 'candidates__candidate_id',
-                                'parentnode__short_name', #assignment
-                                'parentnode__long_name', #assignment
-                                'parentnode__parentnode__short_name', #period
-                                'parentnode__parentnode__long_name', #period
-                                'parentnode__parentnode__parentnode__short_name', #subject 
-                                'parentnode__parentnode__parentnode__long_name') #subject
-=======
         resultfields = FieldSpec('parentnode__anonymous', 'id', 'name', 'candidates__student__username', 'candidates__id')  # TODO: add subject, period, assignment, candidates
         searchfields = FieldSpec('name', 'parentnode__short_name',
                                  'parentnode__parentnode__parentnode__short_name',
                                  'candidates__student__username',
                                  'candidates__candidate_id')  # candidates__student__username', 'parentnode__short_name')
->>>>>>> 57c2763c
         methods = ['search', 'read']
 
     # @classmethod
@@ -145,19 +118,6 @@
     class Meta:
         model = models.Delivery
         resultfields = FieldSpec('time_of_delivery', 'number', 'delivered_by', 'id',
-<<<<<<< HEAD
-                                 subject    = ['assignment_group__parentnode__parentnode__parentnode__long_name',
-                                            'assignment_group__parentnode__parentnode__parentnode__short_name',
-                                            'assignment_group__parentnode__parentnode__parentnode__id'],
-                                 period     = ['assignment_group__parentnode__parentnode__long_name',
-                                           'assignment_group__parentnode__parentnode__short_name',
-                                           'assignment_group__parentnode__parentnode__id'],
-                                 assignment =['assignment_group__parentnode__long_name', 
-                                              'assignment_group__parentnode__short_name',
-                                              'assignment_group__parentnode__id',
-                                              "assignment_group__parentnode__anonymous"]
-                                )
-=======
                                  subject=['assignment_group__parentnode__parentnode__parentnode__long_name',
                                             'assignment_group__parentnode__parentnode__parentnode__short_name',
                                             'assignment_group__parentnode__parentnode__parentnode__id'],
@@ -168,7 +128,6 @@
                                               'assignment_group__parentnode__short_name',
                                               'assignment_group__parentnode__id']
                                  )
->>>>>>> 57c2763c
         searchfields = FieldSpec(
             #'delivered_by',
             'assignment_group__parentnode__short_name',  # Name of assignment
@@ -186,18 +145,6 @@
     class Meta:
         model = models.StaticFeedback
         resultfields = FieldSpec('delivery', 'text', 'format', 'id',
-<<<<<<< HEAD
-                                 subject    = ['delivery__assignment_group__parentnode__parentnode__parentnode__long_name',
-                                            'delivery__assignment_group__parentnode__parentnode__parentnode__short_name',
-                                            'delivery__assignment_group__parentnode__parentnode__parentnode__id'],
-                                 period     = ['delivery__assignment_group__parentnode__parentnode__long_name',
-                                           'delivery__assignment_group__parentnode__parentnode__short_name',
-                                           'delivery__assignment_group__parentnode__parentnode__id'],
-                                 assignment = ['delivery__assignment_group__parentnode__long_name',
-                                               'delivery__assignment_group__parentnode__short_name',
-                                               'delivery__assignment_group__parentnode__id']
-                                )
-=======
                                  subject=['delivery__assignment_group__parentnode__parentnode__parentnode__long_name',
                                             'delivery__assignment_group__parentnode__parentnode__parentnode__short_name',
                                             'delivery__assignment_group__parentnode__parentnode__parentnode__id'],
@@ -208,7 +155,6 @@
                                              'delivery__assignment_group__parentnode__short_name',
                                              'delivery__assignment_group__parentnode__id']
                                  )
->>>>>>> 57c2763c
         searchfields = FieldSpec(
             # delivery__delivered_by
             'delivery__assignment_group__parentnode__parentnode__parentnode__long_name',  # subject
