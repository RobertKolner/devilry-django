--- conflicted
+++ resolved
@@ -35,16 +35,7 @@
                 xtype: 'searchresults',
                 title: 'Assignment groups',
                 store: assignmentgroupstore,
-<<<<<<< HEAD
-                filterconfig: {
-                    type: 'group',
-                    shortcuts: {
-                        assignment: 'parentnode'
-                    }
-                },
-=======
                 filterconfig: devilry.extjshelpers.searchwidget.FilterConfigDefaults.assignmentgroup,
->>>>>>> d7e0d74a
                 resultitemConfig: {
                     tpl: '{{ RestfulSimplifiedAssignmentGroup.ExtjsModelMeta.combobox_tpl|escapejs }}',
                     defaultbutton: {
@@ -54,23 +45,13 @@
                     menuitems: [{
                         text: 'Show deliveries',
                         clickFilter: 'type:delivery group:{id}'
-<<<<<<< HEAD
-                    }
-=======
                     }]
->>>>>>> d7e0d74a
                 }
             }, {
                 xtype: 'searchresults',
                 title: 'Assignments',
                 store: assignmentstore,
-<<<<<<< HEAD
-                filterconfig: {
-                    type: 'assignment'
-                },
-=======
                 filterconfig: devilry.extjshelpers.searchwidget.FilterConfigDefaults.assignment,
->>>>>>> d7e0d74a
                 resultitemConfig: {
                     tpl: '{{ RestfulSimplifiedAssignment.ExtjsModelMeta.combobox_tpl|escapejs }}',
                     defaultbutton: {
