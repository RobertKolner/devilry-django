<<<<<<< HEAD
#from utils import *
=======
>>>>>>> 42df1a8b
from examiner import *
from administrator import *<|MERGE_RESOLUTION|>--- conflicted
+++ resolved
@@ -1,6 +1,2 @@
-<<<<<<< HEAD
-#from utils import *
-=======
->>>>>>> 42df1a8b
 from examiner import *
 from administrator import *