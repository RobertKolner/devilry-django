[buildout]
extends = ../buildout-base.cfg
parts += dev seleniumrc
develop = ..
<<<<<<< HEAD
eggs +=
    selenium==2.15.0
    dingus==0.3.3
    nose==1.1.2
    django-nose==0.1.3
    nosecolor==0.1
    nose-exclude==0.1.5
=======
eggs += selenium
    pyyaml>=3.10
>>>>>>> 4ff2a771

[dev]
recipe = djangorecipe
project = devilry
projectegg = devilry
settings = projects.dev.settings
eggs = ${buildout:eggs}
wsgi = true
control-script = django_dev.py

[seleniumrc]
recipe=collective.recipe.seleniumrc<|MERGE_RESOLUTION|>--- conflicted
+++ resolved
@@ -2,7 +2,6 @@
 extends = ../buildout-base.cfg
 parts += dev seleniumrc
 develop = ..
-<<<<<<< HEAD
 eggs +=
     selenium==2.15.0
     dingus==0.3.3
@@ -10,10 +9,7 @@
     django-nose==0.1.3
     nosecolor==0.1
     nose-exclude==0.1.5
-=======
-eggs += selenium
     pyyaml>=3.10
->>>>>>> 4ff2a771
 
 [dev]
 recipe = djangorecipe
