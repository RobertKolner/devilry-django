from os.path import abspath, dirname, join
from devilry.defaults.settings import *

## Convenience to use paths relative to this file. With the magic below,
## PARENT_DIR is set to the productionenv directory. Some settings below use
## join(PARENT_DIR, 'something') to create OS-independent filesystem paths
## relative to productionenv. Feel free to use absolute paths instead
PARENT_DIR = dirname(dirname(abspath(__file__)))

# Make this unique, and don't share it with anybody.
SECRET_KEY = '+g$%**q(w78xqa_2)(_+%v8d)he-b_^@d*pqhq!#2p*a7*9e9h'

## Where do we store files that students deliver?
# DELIVERY_STORE_ROOT = '/path/to/some/directory'
DELIVERY_STORE_ROOT = join(PARENT_DIR, 'deliverystore')

## You can dump related users into devilry. This setting is where the system
## tells users that this data comes from.
DEVILRY_SYNCSYSTEM = 'FS (Felles Studentsystem)'

## Nice to have this set to True while you are setting up devilry, however set
## it to False for production
DEBUG = True

## Example config for SQLite (see also PostgreSQL below)
DATABASES["default"] = {
    'ENGINE': 'django.db.backends.sqlite3',

    # Path to sqlite database file
    'NAME': join(PARENT_DIR, 'db.sqlite3')
}

## Example config for PostgreSQL
#DATABASES["default"] = {
#    'ENGINE': 'django.db.backends.postgresql_psycopg2',
#    'NAME': 'devilry', # Name of the database
#    'USER': 'devilryuser', # Database user
#    'PASSWORD': 'secret', # Password of database user
#    'HOST': '', # Set to empty string for localhost.
#    'PORT': '', # Set to empty string for default.
#}


#
# Logging
#

MIDDLEWARE_CLASSES = MIDDLEWARE_CLASSES + [
    'devilry.utils.logexceptionsmiddleware.TracebackLoggingMiddleware',
    #'devilry.utils.profile.ProfilerMiddleware' # Enable profiling. Just add ?prof=yes to any url to see a profile report
]

<<<<<<< HEAD
logdir = join(this_dir, 'log')
=======
logdir = join(PARENT_DIR, 'log')
>>>>>>> f29d0061
LOGGING = {
    'version': 1,
    'disable_existing_loggers': True,
    'formatters': {
        'verbose': {
            'format': '[%(levelname)s %(asctime)s %(name)s] %(message)s'
        },
        'simple': {
            'format': '[%(levelname)s] %(message)s'
        },
    },

    'handlers': {
        'console': {
            'level': 'DEBUG',
            'formatter': 'simple',
            'class': 'logging.StreamHandler'
        },
        'allButExceptionTracebacks': {
            'level': 'ERROR',
            'formatter': 'verbose',
            'class': 'logging.FileHandler',
            'filename': join(logdir, 'all-but-exceptiontracebacks.devilry.log'),
        },
        'dbfile': {
            'level': 'ERROR',
            'formatter': 'verbose',
            'class': 'logging.FileHandler',
            'filename': join(logdir, 'db.devilry.log')
        },
        'dbdebugfile': { # Shows the SQL statements
            'level': 'DEBUG',
            'formatter': 'verbose',
            'class': 'logging.FileHandler',
            'filename': join(logdir, 'debug-containing-sqlstatements.db.devilry.log')
        },
        'requestfile': {
            'level': 'ERROR',
            'formatter': 'verbose',
            'class': 'logging.FileHandler',
            'filename': join(logdir, 'request.devilry.log')
        },
        'exceptionTracebacksFile': {
            'level': 'ERROR',
            'formatter': 'verbose',
            'class': 'logging.FileHandler',
            'filename': join(logdir, 'exception.devilry.log')
        },
        'emailfile': {
            'level': 'ERROR',
            'formatter': 'verbose',
            'class': 'logging.FileHandler',
            'filename': join(logdir, 'email.devilry.log')
        },
        'mail_admins': {
            'level': 'ERROR',
            'class': 'django.utils.log.AdminEmailHandler',
            'include_html': True # The traceback email includes an HTML attachment containing the full content of the debug Web page that would have been produced if DEBUG were True. 
        }
    },
    'loggers': {
        'devilry.utils.logexceptionsmiddleware': {
            'handlers': ['exceptionTracebacksFile', 'mail_admins'],
            'level': 'ERROR',
            'propagate': False
        },
        'django.request': {
            'handlers': ['allButExceptionTracebacks',
                         'requestfile', 'mail_admins'],
            'level': 'ERROR',
            'propagate': False
        },
        'django.db.backends': {
            'handlers': ['allButExceptionTracebacks',
                         'dbfile',
                         'mail_admins'],
            'level': 'DEBUG',
            'propagate': False
        },
        'devilry.utils.devilry_email': {
            'handlers': ['allButExceptionTracebacks', 'mail_admins'],
            'level': 'DEBUG',
            'propagate': False
        },
    }
}



#################################
## THESE SETTINGS MUST BE SET
#################################

## The urlscheme+domain where devilry is located.
## DEVILRY_SCHEME_AND_DOMAIN+DEVILRY_URLPATH_PREFIX is the absolute URL to the devilry
## instance. WARNING: must not end with /
#DEVILRY_SCHEME_AND_DOMAIN = 'https://devilry.example.com'

## Email addresses
#DEVILRY_EMAIL_DEFAULT_FROM = 'devilry-support@example.com'
#DEVILRY_SYSTEM_ADMIN_EMAIL = 'devilry-support@example.com'

#EMAIL_BACKEND = 'django.core.mail.backends.smtp.EmailBackend'
#EMAIL_HOST = 'smtp.example.com'
#EMAIL_PORT = 25<|MERGE_RESOLUTION|>--- conflicted
+++ resolved
@@ -50,11 +50,7 @@
     #'devilry.utils.profile.ProfilerMiddleware' # Enable profiling. Just add ?prof=yes to any url to see a profile report
 ]
 
-<<<<<<< HEAD
-logdir = join(this_dir, 'log')
-=======
 logdir = join(PARENT_DIR, 'log')
->>>>>>> f29d0061
 LOGGING = {
     'version': 1,
     'disable_existing_loggers': True,
