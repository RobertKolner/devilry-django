--- conflicted
+++ resolved
@@ -152,7 +152,6 @@
     config.read(join(findconffolder(), 'config'))
     return config
 
-<<<<<<< HEAD
 def deadline_format(deadline):
     deadline = deadline.replace(':', '-')
     deadline = deadline.replace(' ', '_')
@@ -169,8 +168,6 @@
 
 #TODO check if {} tree exists
 
-=======
-
 def get_metadata():
     """Try to fetch .devilry/metadata. Raise an exception if it
     doesn't exist"""
@@ -179,5 +176,4 @@
 
     metadata_f = open(join(conf_dir, 'metadata'), 'r')
     metadata = eval(metadata_f.read())
-    return metadata
->>>>>>> 2266a2bb
+    return metadata