#!/usr/bin/env python

import logging
import sys
import ConfigParser
from os.path import join, dirname, sep, exists
from os import rename
from devilryclient.restfulclient.restfulfactory import RestfulFactory
from devilryclient.utils import logging_startup, findconffolder, create_folder, deadline_format, is_late, get_metadata, save_metadata

class PullFromServer(object):
    """
    Collect all data that the logged-in user has access to...
    """

    def __init__(self):
        #Arguments for logging
        args = sys.argv[1:]
        otherargs = logging_startup(args)  # otherargs has commandspecific args
        logging.debug('hello from sync.py')

        confdir = findconffolder()
        conf = ConfigParser.ConfigParser()
        conf.read(join(confdir, 'config'))

        url = conf.get('resources', 'url')

        restful_factory = RestfulFactory(url)

        self.SimplifiedSubject = restful_factory.make("/examiner/restfulsimplifiedsubject/")
        self.SimplifiedPeriod = restful_factory.make("/examiner/restfulsimplifiedperiod/")
        self.SimplifiedAssignment = restful_factory.make("/examiner/restfulsimplifiedassignment/")
        self.SimplifiedAssignmentGroup = restful_factory.make("/examiner/restfulsimplifiedassignmentgroup/")
        self.SimplifiedDelivery = restful_factory.make("/examiner/restfulsimplifieddelivery/")
        self.SimplifiedDeadline = restful_factory.make("/examiner/restfulsimplifieddeadline/")
        self.SimplifiedStaticFeedback = restful_factory.make("/examiner/restfulsimplifiedstaticfeedback/")
        self.SimplifiedFileMeta = restful_factory.make("/examiner/restfulsimplifiedfilemeta/")

        self.root_dir = dirname(confdir) + sep
        self.metadata = {}

    def run(self):
        #start creating directories recursively
        devilry_path = dirname(findconffolder())
        subjects = self.SimplifiedSubject.search(query='')
        self.add_subjects(devilry_path, subjects)
        self.write_metadata()

    def add_subjects(self, devilry_path, subjects):
        for subject in subjects['items']:
            subject_path = create_folder(join(devilry_path, subject['short_name']))
            #search for this subjects periods
            period_filters = [{'field':'parentnode',
                               'comp':'exact',
                               'value':subject['id']}]
            periods = self.SimplifiedPeriod.search(result_fieldgroups=['subject'], filters=period_filters)

            key = subject_path.replace(self.root_dir, '')
            self.metadata[key] = {}
<<<<<<< HEAD
            self.metadata[key] = {}
=======
>>>>>>> 82e659dd
            self.metadata[key]['query_result'] = subject
            
            self.add_periods(subject_path, periods)

    def add_periods(self, subject_path, periods):
        for period in periods['items']:
            period_path = create_folder(join(subject_path, period['short_name']))
            assignment_filters = [{'field':'parentnode',
                                   'comp':'exact',
                                   'value':period['id']}]
            assignments = self.SimplifiedAssignment.search(
                result_fieldgroups=['subject', 'period'],
                filters=assignment_filters)
            #add period to tree dictionary
            key = period_path.replace(self.root_dir, '')

            self.metadata[key] = {}
<<<<<<< HEAD
            self.metadata[key] = {}
=======
>>>>>>> 82e659dd
            self.metadata[key]['query_result'] = period

            self.add_assignments(period_path, assignments)

    def add_assignments(self, period_path, assignments):
        for assignment in assignments['items']:
            assignment_path = create_folder(join(period_path, assignment['short_name']))
            a_group_filters = [{'field':'parentnode',
                                'comp':'exact',
                                'value':assignment['id']}]

            assignment_groups = self.SimplifiedAssignmentGroup.search(
                result_fieldgroups=['period', 'assignment', 'users'],
                filters=a_group_filters)

            key = assignment_path.replace(self.root_dir, '')

            self.metadata[key] = {}
<<<<<<< HEAD
            self.metadata[key] = {}
=======
>>>>>>> 82e659dd
            self.metadata[key]['query_result'] = assignment

            self.add_assignmentgroups(assignment_path, assignment_groups)

    def add_assignmentgroups(self, assignment_path, assignment_groups):
        for assignment_group in assignment_groups['items']:

            assignment_group_path = create_folder(join(assignment_path, str(assignment_group['id'])))
            deadline_filters = [{'field':'assignment_group',
                                 'comp':'exact',
                                 'value':assignment_group['id']}]
            deadlines = self.SimplifiedDeadline.search(
                result_fieldgroups=['period', 'assignment', 'assignment_group'],
                filters=deadline_filters, order_by='deadline')
            key = assignment_group_path.replace(self.root_dir, '')

            self.metadata[key] = {}
<<<<<<< HEAD
            self.metadata[key] = {}
=======
>>>>>>> 82e659dd
            self.metadata[key]['query_result'] = assignment_group

            self.add_deadlines(assignment_group_path, deadlines)

    def add_deadlines(self, assignment_group_path, deadlines):
        number = 1  # number for tagging the deadlines
        for deadline in deadlines['items']:
            #format deadline
            deadlinetime = deadline_format(deadline['deadline'])
            deadlinetime = '{}_{}'.format(number, deadlinetime)
            number += 1

            deadline_path = create_folder(join(assignment_group_path, deadlinetime))
            delivery_filters = [{'field':'deadline',
                                 'comp':'exact',
                                 'value':deadline['id']}]
            deliveries = self.SimplifiedDelivery.search(
                result_fieldgroups=['period', 'assignment', 'assignment_group', 'deadline'],
                filters=delivery_filters)

            key = deadline_path.replace(self.root_dir, '')

            self.metadata[key] = {}
<<<<<<< HEAD
            self.metadata[key] = {}
=======
>>>>>>> 82e659dd
            self.metadata[key]['query_result'] = deadline

            self.add_deliveries(deadline_path, deliveries)

    def add_deliveries(self, deadline_path, deliveries):
        for delivery in deliveries['items']:
            #tag late deliveries
            if is_late(delivery):
                name = '{}_late'.format(str(delivery['number']))
            else:
                name = str(delivery['number'])
            delivery_path = create_folder(join(deadline_path, name))
            file_filters = [{'field':'delivery',
                             'comp':'exact',
                             'value':delivery['id']}]
            files = self.SimplifiedFileMeta.search(
                result_fieldgroups=['period', 'assignment', 'assignment_group'],
                filters=file_filters)

            feedbacks = self.SimplifiedStaticFeedback.search(
                result_fieldgroups=['period', 'assignment', 'assignment_group'],
                filters=file_filters)

            key = delivery_path.replace(self.root_dir, '')
            
            self.metadata[key] = {}
<<<<<<< HEAD
            self.metadata[key] = {}
=======
>>>>>>> 82e659dd
            self.metadata[key]['query_result'] = delivery

            self.add_files(delivery_path, files)
            #self.add_feedbacks(delivery_path, feedbacks)

    def add_files(self, delivery_path, files):
        file_path = create_folder(join(delivery_path, 'files'))
        for delivery_file in files['items']:
            path = join(file_path, delivery_file['filename'])
            f = open(path, 'w')
            f.close()
            
            key = path.replace(self.root_dir, '')
            self.metadata[key] = {}
            self.metadata[key]['query_result'] = delivery_file

    """
    def add_feedbacks(self, delivery_path, feedbacks):
        #TODO
        file_path = create_folder(join(delivery_path, 'files'))
        for feedback in feedbacks['items']:
            self.metadata[key] = {}
<<<<<<< HEAD
            self.metadata[key] = {}
            self.metadata[key]['query_result'] = delivery_file

=======
            self.metadata[key]['.meta'] = {}
            self.metadata[key]['.meta']['feedback_query_result'] = feedback
    """
>>>>>>> 82e659dd
    def write_metadata(self):
        devilryfolder = findconffolder()
        metafilename = join(devilryfolder, 'metadata')
        if exists(metafilename):
            rename(metafilename, join(devilryfolder, 'old_metadata'))
        save_metadata(self.metadata)

if __name__ == '__main__':
    PullFromServer().run()<|MERGE_RESOLUTION|>--- conflicted
+++ resolved
@@ -57,12 +57,7 @@
 
             key = subject_path.replace(self.root_dir, '')
             self.metadata[key] = {}
-<<<<<<< HEAD
-            self.metadata[key] = {}
-=======
->>>>>>> 82e659dd
             self.metadata[key]['query_result'] = subject
-            
             self.add_periods(subject_path, periods)
 
     def add_periods(self, subject_path, periods):
@@ -78,10 +73,6 @@
             key = period_path.replace(self.root_dir, '')
 
             self.metadata[key] = {}
-<<<<<<< HEAD
-            self.metadata[key] = {}
-=======
->>>>>>> 82e659dd
             self.metadata[key]['query_result'] = period
 
             self.add_assignments(period_path, assignments)
@@ -100,10 +91,6 @@
             key = assignment_path.replace(self.root_dir, '')
 
             self.metadata[key] = {}
-<<<<<<< HEAD
-            self.metadata[key] = {}
-=======
->>>>>>> 82e659dd
             self.metadata[key]['query_result'] = assignment
 
             self.add_assignmentgroups(assignment_path, assignment_groups)
@@ -121,10 +108,6 @@
             key = assignment_group_path.replace(self.root_dir, '')
 
             self.metadata[key] = {}
-<<<<<<< HEAD
-            self.metadata[key] = {}
-=======
->>>>>>> 82e659dd
             self.metadata[key]['query_result'] = assignment_group
 
             self.add_deadlines(assignment_group_path, deadlines)
@@ -148,10 +131,6 @@
             key = deadline_path.replace(self.root_dir, '')
 
             self.metadata[key] = {}
-<<<<<<< HEAD
-            self.metadata[key] = {}
-=======
->>>>>>> 82e659dd
             self.metadata[key]['query_result'] = deadline
 
             self.add_deliveries(deadline_path, deliveries)
@@ -178,10 +157,6 @@
             key = delivery_path.replace(self.root_dir, '')
             
             self.metadata[key] = {}
-<<<<<<< HEAD
-            self.metadata[key] = {}
-=======
->>>>>>> 82e659dd
             self.metadata[key]['query_result'] = delivery
 
             self.add_files(delivery_path, files)
@@ -193,7 +168,6 @@
             path = join(file_path, delivery_file['filename'])
             f = open(path, 'w')
             f.close()
-            
             key = path.replace(self.root_dir, '')
             self.metadata[key] = {}
             self.metadata[key]['query_result'] = delivery_file
@@ -204,15 +178,9 @@
         file_path = create_folder(join(delivery_path, 'files'))
         for feedback in feedbacks['items']:
             self.metadata[key] = {}
-<<<<<<< HEAD
-            self.metadata[key] = {}
-            self.metadata[key]['query_result'] = delivery_file
-
-=======
             self.metadata[key]['.meta'] = {}
             self.metadata[key]['.meta']['feedback_query_result'] = feedback
     """
->>>>>>> 82e659dd
     def write_metadata(self):
         devilryfolder = findconffolder()
         metafilename = join(devilryfolder, 'metadata')
