--- conflicted
+++ resolved
@@ -36,13 +36,6 @@
         self.SimplifiedFileMeta = restful_factory.make("/examiner/restfulsimplifiedfilemeta/")
 
         self.tree = {}
-<<<<<<< HEAD
-        #self.num_groups = 0
-        #self.num_subjects = 0
-        #self.num_deliveries = 0
-        #self.num_feedbacks = 0
-=======
->>>>>>> 60ff0177
 
     def add_start(self):
         #start creating directories recursively
@@ -60,18 +53,6 @@
                                 'comp':'exact',
                                 'value':subject['id']}]
             periods = self.SimplifiedPeriod.search(result_fieldgroups=['subject'], filters=period_filters)
-<<<<<<< HEAD
-            self.tree[subject['short_name']] = {}
-            self.tree['.meta'] = {}
-            self.tree['.meta']['query_result'] = periods
-            self.add_periods(subject_path, periods['items'])
-
-    def add_periods(self, subject_path, periods):
-        for period in periods:
-            path = subject_path.split(sep)
-            #get names
-            subject = path[-1]
-=======
             #self.tree['.meta'] = {}
             self.tree[subject['short_name']] = {}
             self.add_periods(subject_path, periods)
@@ -83,7 +64,6 @@
         self.tree[subject]['.meta'] = {}
         self.tree[subject]['.meta']['query_result'] = periods
         for period in periods['items']:
->>>>>>> 60ff0177
 
             period_path = create_folder(join(subject_path, period['short_name']))
             assignment_filters = [{'field':'parentnode',
@@ -94,19 +74,6 @@
                         filters=assignment_filters)
             #add period to tree dictionary
             self.tree[subject][period['short_name']] = {}
-<<<<<<< HEAD
-            self.tree[subject]['.meta'] = {}
-            self.tree[subject]['.meta']['query_result'] = assignments
-
-            self.add_assignments(period_path, assignments['items'])
-
-    def add_assignments(self, period_path, assignments):
-        for assignment in assignments:
-            path = period_path.split(sep)
-            period = path[-1]
-            subject = path[-2]
-            
-=======
             self.add_assignments(period_path, assignments)
 
     def add_assignments(self, period_path, assignments):
@@ -116,7 +83,6 @@
         self.tree[subject][period]['.meta'] = {}
         self.tree[subject][period]['.meta']['query_result'] = assignments
         for assignment in assignments['items']:
->>>>>>> 60ff0177
             assignment_path = create_folder(join(period_path, assignment['short_name']))
             a_group_filters = [{'field':'parentnode',
                                 'comp':'exact',
@@ -127,19 +93,6 @@
                             filters=a_group_filters)
             
             self.tree[subject][period][assignment['short_name']] = {}
-<<<<<<< HEAD
-            self.tree[subject][period]['meta'] = {}
-            self.tree[subject][period]['meta']['query_result'] = assignment_groups         
-            
-            self.add_assignmentgroups(assignment_path, assignment_groups['items'])
-
-    def add_assignmentgroups(self, assignment_path, assignment_groups):
-        for assignment_group in assignment_groups:
-            path = assignment_path.split(sep)
-            assignment = path[-1]
-            period = path[-2]
-            subject = path[-3]
-=======
             self.add_assignmentgroups(assignment_path, assignment_groups)
 
     def add_assignmentgroups(self, assignment_path, assignment_groups):
@@ -151,7 +104,6 @@
         self.tree[subject][period][assignment]['.meta'] = {}
         self.tree[subject][period][assignment]['.meta']['query_result'] = assignment_groups   
         for assignment_group in assignment_groups['items']:
->>>>>>> 60ff0177
 
             assignment_group_path = create_folder(join(assignment_path, str(assignment_group['id'])))
             deadline_filters = [{'field':'assignment_group',
@@ -162,15 +114,6 @@
                         filters=deadline_filters)
             
             self.tree[subject][period][assignment][str(assignment_group['id'])] = {}
-<<<<<<< HEAD
-            self.tree[subject][period][assignment]['meta'] = {}
-            self.tree[subject][period][assignment]['meta']['query_result'] = deadlines
-
-            self.add_deadlines(assignment_group_path, deadlines['items'])
-
-    def add_deadlines(self, assignment_group_path, deadlines):
-        for deadline in deadlines:
-=======
             self.add_deadlines(assignment_group_path, deadlines)
 
     def add_deadlines(self, assignment_group_path, deadlines):
@@ -183,7 +126,6 @@
         self.tree[subject][period][assignment][group]['.meta'] = {}
         self.tree[subject][period][assignment][group]['.meta']['query_result'] = deadlines
         for deadline in deadlines['items']:
->>>>>>> 60ff0177
             #format deadline
             deadlinetime = deadline_format(deadline['deadline'])
                     
@@ -202,23 +144,6 @@
                         filters=delivery_filters)
             
             self.tree[subject][period][assignment][group][deadlinetime] = {}
-<<<<<<< HEAD
-            self.tree[subject][period][assignment][group]['meta'] = {}
-            self.tree[subject][period][assignment][group]['meta']['query_result'] = deliveries
-
-            self.add_deliveries(deadline_path, deliveries['items'])
-
-    def add_deliveries(self, deadline_path, deliveries):
-        for delivery in deliveries:
-            late = is_late(delivery)
-            path = deadline_path.split(sep)
-            deadline = path[-1]
-            group = path[-2]
-            assignment = path[-3]
-            period = path[-4]
-            subject = path[-5]
-
-=======
 
             self.add_deliveries(deadline_path, deliveries)
 
@@ -234,7 +159,6 @@
         self.tree[subject][period][assignment][group][deadline]['.meta']['query_result'] = deliveries
         for delivery in deliveries['items']:
             late = is_late(delivery)
->>>>>>> 60ff0177
             delivery_path = create_folder(join(deadline_path, str(delivery['number'])))
             file_filters = [{'field':'delivery',
                              'comp':'exact',
@@ -244,16 +168,7 @@
                     filters=file_filters)
             
             self.tree[subject][period][assignment][group][deadline][str(delivery['id'])] = {}
-            self.tree[subject][period][assignment][group][deadline]['meta'] = {}
-            self.tree[subject][period][assignment][group][deadline]['meta']['query_result'] = files
 
-<<<<<<< HEAD
-            self.add_files(delivery_path, files['items'])
-
-    def add_files(self, delivery_path, files):
-        file_path = create_folder(join(delivery_path, 'files'))
-        for file in files:
-=======
             self.add_files(delivery_path, files)
 
     def add_files(self, delivery_path, files):
@@ -268,7 +183,6 @@
 
         file_path = create_folder(join(delivery_path, 'files'))
         for file in files['items']:
->>>>>>> 60ff0177
             f = open(join(file_path, file['filename']), 'w')
             f.close()
 
